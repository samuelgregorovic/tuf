--- conflicted
+++ resolved
@@ -574,12 +574,14 @@
    The "paths" list describes paths that the role is trusted to provide.
    Clients MUST check that a target is in one of the trusted paths of all roles
    in a delegation chain, not just in a trusted path of the role that describes
-<<<<<<< HEAD
-   the target file.  The format of a PATHPATTERN may be either a path to a
-   single file or a path to a directory. A path to a directory is used to
-   indicate all possible targets sharing that directory as a prefix; e.g. if
-   the directory is "targets/A", then targets which match that directory
-   include "targets/A/B.txt" and "targets/A/B/C.txt".
+   the target file.  The format of a PATHPATTERN may be either a path to a single
+   file, or a path to a directory to indicate all files and/or subdirectories
+   under that directory.
+
+   A path to a directory is used to indicate all possible targets sharing that
+   directory as a prefix; e.g. if the directory is "targets/A", then targets
+   which match that directory include "targets/A/B.txt" and
+   "targets/A/B/C.txt".
 
    The "path_hash_prefix" is used to succinctly describe a set of target paths.
    The target paths must meet this condition: each target path, when hashed
@@ -587,11 +589,10 @@
    share the same prefix as the specified "path_hash_prefix". This is useful to
    split a large number of targets into separate bins identified by consistent
    hashing.
-=======
-   the target file.  The format of a PATHPATTERN may be either a path to a single
-   file, or a path to a directory to indicate all files and/or subdirectories
-   under that directory.
->>>>>>> 7f8bbd40
+
+   TODO: Should the TUF spec restrict the repository to one particular
+   algorithm?  Should we allow the repository to specify in the role dictionary
+   the algorithm used for these generated hashed paths?
 
    We are currently investigating a few "priority tag" schemes to resolve
    conflicts between delegated roles that share responsibility for overlapping

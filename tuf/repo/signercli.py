--- conflicted
+++ resolved
@@ -895,17 +895,7 @@
   delegated_targets_directory = _prompt(prompt, str)
 
   # Verify 'delegated_targets_directory'.
-<<<<<<< HEAD
-  try:
-    # normalize path
-    delegated_targets_directory = os.path.abspath( delegated_targets_directory )
-    tuf.repo.signerlib.check_directory(delegated_targets_directory)
-  except (tuf.FormatError, tuf.Error), e:
-    message = str(e)+'\n'
-    raise tuf.RepositoryError(message)
-=======
   delegated_targets_directory = _check_directory(delegated_targets_directory)
->>>>>>> ef53ca61
 
   # Get all the target roles and their respective keyids.
   # These keyids will let the user know which roles are currently known.

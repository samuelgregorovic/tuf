# Copyright New York University and the TUF contributors
# SPDX-License-Identifier: MIT OR Apache-2.0

"""TUF role metadata model.

This module provides container classes for TUF role metadata, including methods
to read and write from and to file, perform TUF-compliant metadata updates, and
create and verify signatures.

The metadata model supports any custom serialization format, defaulting to JSON
as wireline format and Canonical JSON for reproducible signature creation and
verification.
Custom serializers must implement the abstract serialization interface defined
in 'tuf.api.serialization', and may use the [to|from]_dict convenience methods
available in the class model.

"""
import tempfile
from datetime import datetime, timedelta
from typing import Any, Dict, List, Mapping, Optional

from securesystemslib.keys import verify_signature
from securesystemslib.signer import Signature, Signer
from securesystemslib.storage import FilesystemBackend, StorageBackendInterface
from securesystemslib.util import persist_temp_file

from tuf import exceptions, formats
from tuf.api.serialization import (
    MetadataDeserializer,
    MetadataSerializer,
    SignedSerializer,
)

# Disable the "C0302: Too many lines in module" warning which warns for modules
# with more 1000 lines, because all of the code here is logically connected
# and currently, we are above 1000 lines by a small margin.
# pylint: disable=C0302


class Metadata:
    """A container for signed TUF metadata.

    Provides methods to convert to and from dictionary, read and write to and
    from file and to create and verify metadata signatures.

    Attributes:
        signed: A subclass of Signed, which has the actual metadata payload,
            i.e. one of Targets, Snapshot, Timestamp or Root.

        signatures: A list of Securesystemslib Signature objects, each signing
            the canonical serialized representation of 'signed'.

    """

    def __init__(self, signed: "Signed", signatures: List[Signature]) -> None:
        self.signed = signed
        self.signatures = signatures

    @classmethod
    def from_dict(cls, metadata: Dict[str, Any]) -> "Metadata":
        """Creates Metadata object from its dict representation.

        Arguments:
            metadata: TUF metadata in dict representation.

        Raises:
            KeyError: The metadata dict format is invalid.
            ValueError: The metadata has an unrecognized signed._type field.

        Side Effect:
            Destroys the metadata dict passed by reference.

        Returns:
            A TUF Metadata object.

        """
        # Dispatch to contained metadata class on metadata _type field.
        _type = metadata["signed"]["_type"]

        if _type == "targets":
            inner_cls = Targets
        elif _type == "snapshot":
            inner_cls = Snapshot
        elif _type == "timestamp":
            inner_cls = Timestamp
        elif _type == "root":
            inner_cls = Root
        else:
            raise ValueError(f'unrecognized metadata type "{_type}"')

        signatures = []
        for signature in metadata.pop("signatures"):
            signature_obj = Signature.from_dict(signature)
            signatures.append(signature_obj)

        return cls(
            signed=inner_cls.from_dict(metadata.pop("signed")),
            signatures=signatures,
        )

    @classmethod
    def from_file(
        cls,
        filename: str,
        deserializer: Optional[MetadataDeserializer] = None,
        storage_backend: Optional[StorageBackendInterface] = None,
    ) -> "Metadata":
        """Loads TUF metadata from file storage.

        Arguments:
            filename: The path to read the file from.
            deserializer: A MetadataDeserializer subclass instance that
                implements the desired wireline format deserialization. Per
                default a JSONDeserializer is used.
            storage_backend: An object that implements
                securesystemslib.storage.StorageBackendInterface. Per default
                a (local) FilesystemBackend is used.

        Raises:
            securesystemslib.exceptions.StorageError: The file cannot be read.
            tuf.api.serialization.DeserializationError:
                The file cannot be deserialized.

        Returns:
            A TUF Metadata object.

        """
        if storage_backend is None:
            storage_backend = FilesystemBackend()

        with storage_backend.get(filename) as file_obj:
            return cls.from_bytes(file_obj.read(), deserializer)

    @staticmethod
    def from_bytes(
        data: bytes,
        deserializer: Optional[MetadataDeserializer] = None,
    ) -> "Metadata":
        """Loads TUF metadata from raw data.

        Arguments:
            data: metadata content as bytes.
            deserializer: Optional; A MetadataDeserializer instance that
                implements deserialization. Default is JSONDeserializer.

        Raises:
            tuf.api.serialization.DeserializationError:
                The file cannot be deserialized.

        Returns:
            A TUF Metadata object.
        """

        if deserializer is None:
            # Use local scope import to avoid circular import errors
            # pylint: disable=import-outside-toplevel
            from tuf.api.serialization.json import JSONDeserializer

            deserializer = JSONDeserializer()

        return deserializer.deserialize(data)

    def to_dict(self) -> Dict[str, Any]:
        """Returns the dict representation of self."""

        signatures = []
        for sig in self.signatures:
            signatures.append(sig.to_dict())

        return {"signatures": signatures, "signed": self.signed.to_dict()}

    def to_file(
        self,
        filename: str,
        serializer: Optional[MetadataSerializer] = None,
        storage_backend: Optional[StorageBackendInterface] = None,
    ) -> None:
        """Writes TUF metadata to file storage.

        Arguments:
            filename: The path to write the file to.
            serializer: A MetadataSerializer subclass instance that implements
                the desired wireline format serialization. Per default a
                JSONSerializer is used.
            storage_backend: An object that implements
                securesystemslib.storage.StorageBackendInterface. Per default
                a (local) FilesystemBackend is used.

        Raises:
            tuf.api.serialization.SerializationError:
                The metadata object cannot be serialized.
            securesystemslib.exceptions.StorageError:
                The file cannot be written.

        """
        if serializer is None:
            # Use local scope import to avoid circular import errors
            # pylint: disable=import-outside-toplevel
            from tuf.api.serialization.json import JSONSerializer

            serializer = JSONSerializer(compact=True)

        with tempfile.TemporaryFile() as temp_file:
            temp_file.write(serializer.serialize(self))
            persist_temp_file(temp_file, filename, storage_backend)

    # Signatures.
    def sign(
        self,
        signer: Signer,
        append: bool = False,
        signed_serializer: Optional[SignedSerializer] = None,
    ) -> Dict[str, Any]:
        """Creates signature over 'signed' and assigns it to 'signatures'.

        Arguments:
            signer: An object implementing the securesystemslib.signer.Signer
                interface.
            append: A boolean indicating if the signature should be appended to
                the list of signatures or replace any existing signatures. The
                default behavior is to replace signatures.
            signed_serializer: A SignedSerializer subclass instance that
                implements the desired canonicalization format. Per default a
                CanonicalJSONSerializer is used.

        Raises:
            tuf.api.serialization.SerializationError:
                'signed' cannot be serialized.
            securesystemslib.exceptions.CryptoError, \
                    securesystemslib.exceptions.UnsupportedAlgorithmError:
                Signing errors.

        Returns:
            A securesystemslib-style signature object.

        """
        if signed_serializer is None:
            # Use local scope import to avoid circular import errors
            # pylint: disable=import-outside-toplevel
            from tuf.api.serialization.json import CanonicalJSONSerializer

            signed_serializer = CanonicalJSONSerializer()

        signature = signer.sign(signed_serializer.serialize(self.signed))

        if append:
            self.signatures.append(signature)
        else:
            self.signatures = [signature]

        return signature

    def verify(
        self,
        key: Mapping[str, Any],
        signed_serializer: Optional[SignedSerializer] = None,
    ) -> bool:
        """Verifies 'signatures' over 'signed' that match the passed key by id.

        Arguments:
            key: A securesystemslib-style public key object.
            signed_serializer: A SignedSerializer subclass instance that
                implements the desired canonicalization format. Per default a
                CanonicalJSONSerializer is used.

        Raises:
            # TODO: Revise exception taxonomy
            tuf.exceptions.Error: None or multiple signatures found for key.
            securesystemslib.exceptions.FormatError: Key argument is malformed.
            tuf.api.serialization.SerializationError:
                'signed' cannot be serialized.
            securesystemslib.exceptions.CryptoError, \
                    securesystemslib.exceptions.UnsupportedAlgorithmError:
                Signing errors.

        Returns:
            A boolean indicating if the signature is valid for the passed key.

        """
        signatures_for_keyid = list(
            filter(lambda sig: sig.keyid == key["keyid"], self.signatures)
        )

        if not signatures_for_keyid:
            raise exceptions.Error(f"no signature for key {key['keyid']}.")

        if len(signatures_for_keyid) > 1:
            raise exceptions.Error(
                f"{len(signatures_for_keyid)} signatures for key "
                f"{key['keyid']}, not sure which one to verify."
            )

        if signed_serializer is None:
            # Use local scope import to avoid circular import errors
            # pylint: disable=import-outside-toplevel
            from tuf.api.serialization.json import CanonicalJSONSerializer

            signed_serializer = CanonicalJSONSerializer()

        return verify_signature(
            key,
            signatures_for_keyid[0].to_dict(),
            signed_serializer.serialize(self.signed),
        )


class Signed:
    """A base class for the signed part of TUF metadata.

    Objects with base class Signed are usually included in a Metadata object
    on the signed attribute. This class provides attributes and methods that
    are common for all TUF metadata types (roles).

    Attributes:
        _type: The metadata type string. Also available without underscore.
        version: The metadata version number.
        spec_version: The TUF specification version number (semver) the
            metadata format adheres to.
        expires: The metadata expiration datetime object.
        unrecognized_fields: Dictionary of all unrecognized fields.
    """

    # Signed implementations are expected to override this
    _signed_type = None

    # _type and type are identical: 1st replicates file format, 2nd passes lint
    @property
    def _type(self):
        return self._signed_type

    @property
    def type(self):
        return self._signed_type

    # NOTE: Signed is a stupid name, because this might not be signed yet, but
    # we keep it to match spec terminology (I often refer to this as "payload",
    # or "inner metadata")
    def __init__(
        self,
        version: int,
        spec_version: str,
        expires: datetime,
        unrecognized_fields: Optional[Mapping[str, Any]] = None,
    ) -> None:
        self.spec_version = spec_version
        self.expires = expires

        # TODO: Should we separate data validation from constructor?
        if version <= 0:
            raise ValueError(f"version must be > 0, got {version}")
        self.version = version
        self.unrecognized_fields: Mapping[str, Any] = unrecognized_fields or {}

    @classmethod
    def _common_fields_from_dict(cls, signed_dict: Dict[str, Any]) -> List[Any]:
        """Returns common fields of 'Signed' instances from the passed dict
        representation, and returns an ordered list to be passed as leading
        positional arguments to a subclass constructor.

        See '{Root, Timestamp, Snapshot, Targets}.from_dict' methods for usage.

        """
        _type = signed_dict.pop("_type")
        if _type != cls._signed_type:
            raise ValueError(f"Expected type {cls._signed_type}, got {_type}")

        version = signed_dict.pop("version")
        spec_version = signed_dict.pop("spec_version")
        expires_str = signed_dict.pop("expires")
        # Convert 'expires' TUF metadata string to a datetime object, which is
        # what the constructor expects and what we store. The inverse operation
        # is implemented in '_common_fields_to_dict'.
        expires = formats.expiry_string_to_datetime(expires_str)
        return [version, spec_version, expires]

    def _common_fields_to_dict(self) -> Dict[str, Any]:
        """Returns dict representation of common fields of 'Signed' instances.

        See '{Root, Timestamp, Snapshot, Targets}.to_dict' methods for usage.

        """
        return {
            "_type": self._type,
            "version": self.version,
            "spec_version": self.spec_version,
            "expires": self.expires.isoformat() + "Z",
            **self.unrecognized_fields,
        }

    def is_expired(self, reference_time: datetime = None) -> bool:
        """Checks metadata expiration against a reference time.

        Args:
            reference_time: Optional; The time to check expiration date against.
                A naive datetime in UTC expected.
                If not provided, checks against the current UTC date and time.

        Returns:
            True if expiration time is less than the reference time.
        """
        if reference_time is None:
            reference_time = datetime.utcnow()

        return reference_time >= self.expires

    # Modification.
    def bump_expiration(self, delta: timedelta = timedelta(days=1)) -> None:
        """Increments the expires attribute by the passed timedelta."""
        self.expires += delta

    def bump_version(self) -> None:
        """Increments the metadata version number by 1."""
        self.version += 1


class Key:
    """A container class representing the public portion of a Key.

    Attributes:
        keytype: A string denoting a public key signature system,
            such as "rsa", "ed25519", and "ecdsa-sha2-nistp256".
        scheme: A string denoting a corresponding signature scheme. For example:
            "rsassa-pss-sha256", "ed25519", and "ecdsa-sha2-nistp256".
        keyval: A dictionary containing the public portion of the key.
        unrecognized_fields: Dictionary of all unrecognized fields.

    """

    def __init__(
        self,
        keytype: str,
        scheme: str,
        keyval: Dict[str, str],
        unrecognized_fields: Optional[Mapping[str, Any]] = None,
    ) -> None:
        if not keyval.get("public"):
            raise ValueError("keyval doesn't follow the specification format!")
        self.keytype = keytype
        self.scheme = scheme
        self.keyval = keyval
        self.unrecognized_fields: Mapping[str, Any] = unrecognized_fields or {}

    @classmethod
    def from_dict(cls, key_dict: Dict[str, Any]) -> "Key":
        """Creates Key object from its dict representation."""
        keytype = key_dict.pop("keytype")
        scheme = key_dict.pop("scheme")
        keyval = key_dict.pop("keyval")
        # All fields left in the key_dict are unrecognized.
        return cls(keytype, scheme, keyval, key_dict)

    def to_dict(self) -> Dict[str, Any]:
        """Returns the dictionary representation of self."""
        return {
            "keytype": self.keytype,
            "scheme": self.scheme,
            "keyval": self.keyval,
            **self.unrecognized_fields,
        }


class Role:
    """A container class containing the set of keyids and threshold associated
    with a particular role.

    Attributes:
        keyids: A set of strings each of which represents a given key.
        threshold: An integer representing the required number of keys for that
            particular role.
        unrecognized_fields: Dictionary of all unrecognized fields.

    """

    def __init__(
        self,
        keyids: List[str],
        threshold: int,
        unrecognized_fields: Optional[Mapping[str, Any]] = None,
    ) -> None:
        keyids_set = set(keyids)
        if len(keyids_set) != len(keyids):
            raise ValueError(
                f"keyids should be a list of unique strings,"
                f" instead got {keyids}"
            )
        self.keyids = keyids_set
        self.threshold = threshold
        self.unrecognized_fields: Mapping[str, Any] = unrecognized_fields or {}

    @classmethod
    def from_dict(cls, role_dict: Dict[str, Any]) -> "Role":
        """Creates Role object from its dict representation."""
        keyids = role_dict.pop("keyids")
        threshold = role_dict.pop("threshold")
        # All fields left in the role_dict are unrecognized.
        return cls(keyids, threshold, role_dict)

    def to_dict(self) -> Dict[str, Any]:
        """Returns the dictionary representation of self."""
        return {
            "keyids": list(self.keyids),
            "threshold": self.threshold,
            **self.unrecognized_fields,
        }


class Root(Signed):
    """A container for the signed part of root metadata.

    Attributes:
        consistent_snapshot: An optional boolean indicating whether the
            repository supports consistent snapshots.
        keys: A dictionary that contains a public key store used to verify
            top level roles metadata signatures::

                {
                    '<KEYID>': <Key instance>,
                    ...
                },

        roles: A dictionary that contains a list of signing keyids and
            a signature threshold for each top level role::

                {
                    '<ROLE>': <Role istance>,
                    ...
                }

    """

    _signed_type = "root"

    # TODO: determine an appropriate value for max-args and fix places where
    # we violate that. This __init__ function takes 7 arguments, whereas the
    # default max-args value for pylint is 5
    # pylint: disable=too-many-arguments
    def __init__(
        self,
        version: int,
        spec_version: str,
        expires: datetime,
        keys: Dict[str, Key],
        roles: Dict[str, Role],
        consistent_snapshot: Optional[bool] = None,
        unrecognized_fields: Optional[Mapping[str, Any]] = None,
    ) -> None:
        super().__init__(version, spec_version, expires, unrecognized_fields)
        self.consistent_snapshot = consistent_snapshot
        self.keys = keys
        self.roles = roles

    @classmethod
    def from_dict(cls, root_dict: Dict[str, Any]) -> "Root":
        """Creates Root object from its dict representation."""
        common_args = cls._common_fields_from_dict(root_dict)
        consistent_snapshot = root_dict.pop("consistent_snapshot", None)
        keys = root_dict.pop("keys")
        roles = root_dict.pop("roles")

        for keyid, key_dict in keys.items():
            keys[keyid] = Key.from_dict(key_dict)
        for role_name, role_dict in roles.items():
            roles[role_name] = Role.from_dict(role_dict)

        # All fields left in the root_dict are unrecognized.
        return cls(*common_args, keys, roles, consistent_snapshot, root_dict)

    def to_dict(self) -> Dict[str, Any]:
        """Returns the dict representation of self."""
        root_dict = self._common_fields_to_dict()
        keys = {keyid: key.to_dict() for (keyid, key) in self.keys.items()}
        roles = {}
        for role_name, role in self.roles.items():
            roles[role_name] = role.to_dict()
        if self.consistent_snapshot is not None:
            root_dict["consistent_snapshot"] = self.consistent_snapshot

        root_dict.update(
            {
                "keys": keys,
                "roles": roles,
            }
        )
        return root_dict

    # Update key for a role.
    def add_key(self, role: str, keyid: str, key_metadata: Key) -> None:
        """Adds new key for 'role' and updates the key store."""
        self.roles[role].keyids.add(keyid)
        self.keys[keyid] = key_metadata

    def remove_key(self, role: str, keyid: str) -> None:
        """Removes key from 'role' and updates the key store.

        Raises:
            KeyError: If 'role' does not include the key
        """
        self.roles[role].keyids.remove(keyid)
        for keyinfo in self.roles.values():
            if keyid in keyinfo.keyids:
                return

        del self.keys[keyid]


class MetaFile:
    """A container with information about a particular metadata file.

    Attributes:
        version: An integer indicating the version of the metadata file.
        length: An optional integer indicating the length of the metadata file.
        hashes: An optional dictionary mapping hash algorithms to the
            hashes resulting from applying them over the metadata file
            contents.::

                'hashes': {
                    '<HASH ALGO 1>': '<METADATA FILE HASH 1>',
                    '<HASH ALGO 2>': '<METADATA FILE HASH 2>',
                    ...
                }

        unrecognized_fields: Dictionary of all unrecognized fields.

    """

    def __init__(
        self,
        version: int,
        length: Optional[int] = None,
        hashes: Optional[Dict[str, str]] = None,
        unrecognized_fields: Optional[Mapping[str, Any]] = None,
    ) -> None:
        self.version = version
        self.length = length
        self.hashes = hashes
        self.unrecognized_fields: Mapping[str, Any] = unrecognized_fields or {}

    @classmethod
    def from_dict(cls, meta_dict: Dict[str, Any]) -> "MetaFile":
        """Creates MetaFile object from its dict representation."""
        version = meta_dict.pop("version")
        length = meta_dict.pop("length", None)
        hashes = meta_dict.pop("hashes", None)
        # All fields left in the meta_dict are unrecognized.
        return cls(version, length, hashes, meta_dict)

    def to_dict(self) -> Dict[str, Any]:
        """Returns the dictionary representation of self."""
        res_dict = {"version": self.version, **self.unrecognized_fields}

        if self.length is not None:
            res_dict["length"] = self.length

        if self.hashes is not None:
            res_dict["hashes"] = self.hashes

        return res_dict


class Timestamp(Signed):
    """A container for the signed part of timestamp metadata.

    Attributes:
        meta: A dictionary that contains information about snapshot metadata::

            {
                'snapshot.json': <MetaFile INSTANCE>
            }

    """

    _signed_type = "timestamp"

    def __init__(
        self,
        version: int,
        spec_version: str,
        expires: datetime,
        meta: Dict[str, MetaFile],
        unrecognized_fields: Optional[Mapping[str, Any]] = None,
    ) -> None:
        super().__init__(version, spec_version, expires, unrecognized_fields)
        self.meta = meta

    @classmethod
    def from_dict(cls, timestamp_dict: Dict[str, Any]) -> "Timestamp":
        """Creates Timestamp object from its dict representation."""
        common_args = cls._common_fields_from_dict(timestamp_dict)
        meta_dict = timestamp_dict.pop("meta")
        meta = {"snapshot.json": MetaFile.from_dict(meta_dict["snapshot.json"])}
        # All fields left in the timestamp_dict are unrecognized.
        return cls(*common_args, meta, timestamp_dict)

    def to_dict(self) -> Dict[str, Any]:
        """Returns the dict representation of self."""
        res_dict = self._common_fields_to_dict()
        res_dict["meta"] = {
            "snapshot.json": self.meta["snapshot.json"].to_dict()
        }
        return res_dict

    # Modification.
    def update(self, snapshot_meta: MetaFile) -> None:
        """Assigns passed info about snapshot metadata to meta dict."""
        self.meta["snapshot.json"] = snapshot_meta


class Snapshot(Signed):
    """A container for the signed part of snapshot metadata.

    Attributes:
        meta: A dictionary that contains information about targets metadata::

            {
                'targets.json': <MetaFile INSTANCE>,
                '<DELEGATED TARGETS ROLE 1>.json': <MetaFile INSTANCE>,
                '<DELEGATED TARGETS ROLE 2>.json': <MetaFile INSTANCE>,
            }

    """

    _signed_type = "snapshot"

    def __init__(
        self,
        version: int,
        spec_version: str,
        expires: datetime,
        meta: Dict[str, MetaFile],
        unrecognized_fields: Optional[Mapping[str, Any]] = None,
    ) -> None:
        super().__init__(version, spec_version, expires, unrecognized_fields)
        self.meta = meta

    @classmethod
    def from_dict(cls, snapshot_dict: Dict[str, Any]) -> "Snapshot":
        """Creates Snapshot object from its dict representation."""
        common_args = cls._common_fields_from_dict(snapshot_dict)
        meta_dicts = snapshot_dict.pop("meta")
        meta = {}
        for meta_path, meta_dict in meta_dicts.items():
            meta[meta_path] = MetaFile.from_dict(meta_dict)
        # All fields left in the snapshot_dict are unrecognized.
        return cls(*common_args, meta, snapshot_dict)

    def to_dict(self) -> Dict[str, Any]:
        """Returns the dict representation of self."""
        snapshot_dict = self._common_fields_to_dict()
        meta_dict = {}
        for meta_path, meta_info in self.meta.items():
            meta_dict[meta_path] = meta_info.to_dict()

        snapshot_dict["meta"] = meta_dict
        return snapshot_dict

    # Modification.
    def update(self, rolename: str, role_info: MetaFile) -> None:
        """Assigns passed (delegated) targets role info to meta dict."""
        metadata_fn = f"{rolename}.json"
        self.meta[metadata_fn] = role_info


class DelegatedRole(Role):
    """A container with information about particular delegated role.

    Attributes:
        name: A string giving the name of the delegated role.
        keyids: A set of strings each of which represents a given key.
        threshold: An integer representing the required number of keys for that
            particular role.
        terminating: A boolean indicating whether subsequent delegations
            should be considered.
        paths: An optional list of strings, where each string describes
            a path that the role is trusted to provide.
        path_hash_prefixes: An optional list of HEX_DIGESTs used to succinctly
            describe a set of target paths. Only one of the attributes "paths"
            and "path_hash_prefixes" is allowed to be set.
        unrecognized_fields: Dictionary of all unrecognized fields.

    """

    def __init__(
        self,
        name: str,
        keyids: List[str],
        threshold: int,
        terminating: bool,
        paths: Optional[List[str]] = None,
        path_hash_prefixes: Optional[List[str]] = None,
        unrecognized_fields: Optional[Mapping[str, Any]] = None,
    ) -> None:
        super().__init__(keyids, threshold, unrecognized_fields)
        self.name = name
        self.terminating = terminating
        if paths is not None and path_hash_prefixes is not None:
            raise ValueError(
                "Only one of the attributes 'paths' and"
                "'path_hash_prefixes' can be set!"
            )
        self.paths = paths
        self.path_hash_prefixes = path_hash_prefixes

    @classmethod
    def from_dict(cls, role_dict: Mapping[str, Any]) -> "Role":
        """Creates DelegatedRole object from its dict representation."""
        name = role_dict.pop("name")
        keyids = role_dict.pop("keyids")
        threshold = role_dict.pop("threshold")
        terminating = role_dict.pop("terminating")
        paths = role_dict.pop("paths", None)
        path_hash_prefixes = role_dict.pop("path_hash_prefixes", None)
        # All fields left in the role_dict are unrecognized.
        return cls(
            name,
            keyids,
            threshold,
            terminating,
            paths,
            path_hash_prefixes,
            role_dict,
        )

    def to_dict(self) -> Dict[str, Any]:
        """Returns the dict representation of self."""
        base_role_dict = super().to_dict()
        res_dict = {
            "name": self.name,
            "terminating": self.terminating,
            **base_role_dict,
        }
        if self.paths is not None:
            res_dict["paths"] = self.paths
        elif self.path_hash_prefixes is not None:
            res_dict["path_hash_prefixes"] = self.path_hash_prefixes
        return res_dict


class Delegations:
    """A container object storing information about all delegations.

    Attributes:
        keys: A dictionary of keyids and key objects containing information
            about the corresponding key.
        roles: A list of DelegatedRole instances containing information about
            all delegated roles.
        unrecognized_fields: Dictionary of all unrecognized fields.

    """

    def __init__(
        self,
        keys: Mapping[str, Key],
        roles: List[DelegatedRole],
        unrecognized_fields: Optional[Mapping[str, Any]] = None,
    ) -> None:
        self.keys = keys
        self.roles = roles
        self.unrecognized_fields = unrecognized_fields or {}

    @classmethod
    def from_dict(cls, delegations_dict: Dict[str, Any]) -> "Delegations":
        """Creates Delegations object from its dict representation."""
        keys = delegations_dict.pop("keys")
        keys_res = {}
        for keyid, key_dict in keys.items():
            keys_res[keyid] = Key.from_dict(key_dict)
        roles = delegations_dict.pop("roles")
        roles_res = []
        for role_dict in roles:
            new_role = DelegatedRole.from_dict(role_dict)
            roles_res.append(new_role)
        # All fields left in the delegations_dict are unrecognized.
        return cls(keys_res, roles_res, delegations_dict)

    def to_dict(self) -> Dict[str, Any]:
        """Returns the dict representation of self."""
        keys = {keyid: key.to_dict() for keyid, key in self.keys.items()}
        roles = [role_obj.to_dict() for role_obj in self.roles]
        return {
            "keys": keys,
            "roles": roles,
            **self.unrecognized_fields,
        }


class TargetFile:
    """A container with information about a particular target file.

    Attributes:
        length: An integer indicating the length of the target file.
        hashes: A dictionary mapping hash algorithms to the
            hashes resulting from applying them over the metadata file
            contents::

              'hashes': {
                    '<HASH ALGO 1>': '<TARGET FILE HASH 1>',
                    '<HASH ALGO 2>': '<TARGET FILE HASH 2>',
                    ...
                }
        unrecognized_fields: Dictionary of all unrecognized fields.

    """

    @property
    def custom(self):
        if self.unrecognized_fields is None:
            return None
        return self.unrecognized_fields.get("custom", None)

    def __init__(
        self,
        length: int,
        hashes: Dict[str, str],
        unrecognized_fields: Optional[Mapping[str, Any]] = None,
    ) -> None:
        self.length = length
        self.hashes = hashes
        self.unrecognized_fields = unrecognized_fields or {}

    @classmethod
    def from_dict(cls, target_dict: Dict[str, Any]) -> "TargetFile":
        """Creates TargetFile object from its dict representation."""
        length = target_dict.pop("length")
        hashes = target_dict.pop("hashes")
        # All fields left in the target_dict are unrecognized.
        return cls(length, hashes, target_dict)

    def to_dict(self) -> Dict[str, Any]:
        """Returns the JSON-serializable dictionary representation of self."""
        return {
            "length": self.length,
            "hashes": self.hashes,
            **self.unrecognized_fields,
        }


class Targets(Signed):
    """A container for the signed part of targets metadata.

    Attributes:
        targets: A dictionary that contains information about target files::

            {
                '<TARGET FILE NAME>': <TargetFile INSTANCE>,
                ...
            }

        delegations: An optional object containing a list of delegated target
            roles and public key store used to verify their metadata
            signatures.

    """

    _signed_type = "targets"

    # TODO: determine an appropriate value for max-args and fix places where
    # we violate that. This __init__ function takes 7 arguments, whereas the
    # default max-args value for pylint is 5
    # pylint: disable=too-many-arguments
    def __init__(
        self,
        version: int,
        spec_version: str,
        expires: datetime,
        targets: Dict[str, TargetFile],
        delegations: Optional[Delegations] = None,
        unrecognized_fields: Optional[Mapping[str, Any]] = None,
    ) -> None:
        super().__init__(version, spec_version, expires, unrecognized_fields)
        self.targets = targets
        self.delegations = delegations

    @classmethod
    def from_dict(cls, targets_dict: Dict[str, Any]) -> "Targets":
        """Creates Targets object from its dict representation."""
        common_args = cls._common_fields_from_dict(targets_dict)
        targets = targets_dict.pop("targets")
        try:
            delegations_dict = targets_dict.pop("delegations")
        except KeyError:
            delegations = None
        else:
            delegations = Delegations.from_dict(delegations_dict)
<<<<<<< HEAD
=======
        res_targets = {}
        for target_path, target_info in targets.items():
            res_targets[target_path] = TargetFile.from_dict(target_info)
>>>>>>> f935ea33
        # All fields left in the targets_dict are unrecognized.
        return cls(*common_args, res_targets, delegations, targets_dict)

    def to_dict(self) -> Dict[str, Any]:
        """Returns the dict representation of self."""
        targets_dict = self._common_fields_to_dict()
<<<<<<< HEAD
        targets_dict["targets"] = self.targets
=======
        targets = {}
        for target_path, target_file_obj in self.targets.items():
            targets[target_path] = target_file_obj.to_dict()
        targets_dict["targets"] = targets
>>>>>>> f935ea33
        if self.delegations is not None:
            targets_dict["delegations"] = self.delegations.to_dict()
        return targets_dict

    # Modification.
    def update(self, filename: str, fileinfo: TargetFile) -> None:
        """Assigns passed target file info to meta dict."""
        self.targets[filename] = fileinfo<|MERGE_RESOLUTION|>--- conflicted
+++ resolved
@@ -981,26 +981,19 @@
             delegations = None
         else:
             delegations = Delegations.from_dict(delegations_dict)
-<<<<<<< HEAD
-=======
         res_targets = {}
         for target_path, target_info in targets.items():
             res_targets[target_path] = TargetFile.from_dict(target_info)
->>>>>>> f935ea33
         # All fields left in the targets_dict are unrecognized.
         return cls(*common_args, res_targets, delegations, targets_dict)
 
     def to_dict(self) -> Dict[str, Any]:
         """Returns the dict representation of self."""
         targets_dict = self._common_fields_to_dict()
-<<<<<<< HEAD
-        targets_dict["targets"] = self.targets
-=======
         targets = {}
         for target_path, target_file_obj in self.targets.items():
             targets[target_path] = target_file_obj.to_dict()
         targets_dict["targets"] = targets
->>>>>>> f935ea33
         if self.delegations is not None:
             targets_dict["delegations"] = self.delegations.to_dict()
         return targets_dict

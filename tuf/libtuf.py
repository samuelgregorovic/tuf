"""
<Program Name>
  libtuf.py

<Author>
  Vladimir Diaz <vladimir.v.diaz@gmail.com>

<Started>
  October 19, 2013 

<Copyright>
  See LICENSE for licensing information.

<Purpose>
  See 'tuf.README' for a complete guide on using 'tuf.libtuf.py'.
"""

# Help with Python 3 compatibility, where the print statement is a function, an
# implicit relative import is invalid, and the '/' operator performs true
# division.  Example:  print 'hello world' raises a 'SyntaxError' exception.
from __future__ import print_function
from __future__ import absolute_import
from __future__ import division

import os
import errno
import sys
import time
import getpass
import logging
import tempfile
import shutil
import json
import gzip

import tuf
import tuf.formats
import tuf.util
import tuf.keydb
import tuf.roledb
import tuf.keys
import tuf.sig
import tuf.log


# See 'log.py' to learn how logging is handled in TUF.
logger = logging.getLogger('tuf.libtuf')

# Recommended RSA key sizes:
# http://www.emc.com/emc-plus/rsa-labs/historical/twirl-and-rsa-key-size.htm#table1 
# According to the document above, revised May 6, 2003, RSA keys of
# size 3072 provide security through 2031 and beyond.  2048-bit keys
# are the recommended minimum and are good from the present through 2030.
DEFAULT_RSA_KEY_BITS = 3072

# The metadata filenames of the top-level roles.
ROOT_FILENAME = 'root.txt'
TARGETS_FILENAME = 'targets.txt'
RELEASE_FILENAME = 'release.txt'
TIMESTAMP_FILENAME = 'timestamp.txt'

# The targets and metadata directory names.
METADATA_STAGED_DIRECTORY_NAME = 'metadata.staged'
METADATA_DIRECTORY_NAME = 'metadata'
TARGETS_DIRECTORY_NAME = 'targets' 

# The supported file extensions of TUF metadata files.
METADATA_EXTENSION = '.txt'
METADATA_EXTENSIONS = ['.txt', '.txt.gz']

# The recognized compression extensions. 
SUPPORTED_COMPRESSION_EXTENSIONS = ['.gz']

# Expiration date delta, in seconds, of the top-level roles.  A metadata
# expiration date is set by taking the current time and adding the expiration
# seconds listed below.

# Initial 'root.txt' expiration time of 1 year. 
ROOT_EXPIRATION = 31556900

# Initial 'targets.txt' expiration time of 3 months. 
TARGETS_EXPIRATION = 7889230 

# Initial 'release.txt' expiration time of 1 week. 
RELEASE_EXPIRATION = 604800 

# Initial 'timestamp.txt' expiration time of 1 day.
TIMESTAMP_EXPIRATION = 86400

# The suffix added to metadata filenames of partially written metadata.
# Partial metadata may contain insufficient number of signatures and require
# multiple repository maintainers to independently sign them.
#PARTIAL_METADATA_SUFFIX = '.partial'


class Repository(object):
  """
  <Purpose>
  
  <Arguments>
    repository_directory:

    metadata_directory:

    targets_directory:

  <Exceptions>
    tuf.FormatError, if the arguments are improperly formatted.

  <Side Effects>

  <Returns>
    Repository object.
  """
 
  def __init__(self, repository_directory, metadata_directory, targets_directory):
  
    # Do the arguments have the correct format?
    # Raise 'tuf.FormatError' if any of the arguments are improperly formatted.
    tuf.formats.PATH_SCHEMA.check_match(repository_directory)
    tuf.formats.PATH_SCHEMA.check_match(metadata_directory)
    tuf.formats.PATH_SCHEMA.check_match(targets_directory)
    
    self._repository_directory = repository_directory
    self._metadata_directory = metadata_directory
    self._targets_directory = targets_directory
   
    # Set the top-level role objects.
    self.root = Root() 
    self.release = Release()
    self.timestamp = Timestamp()
    self.targets = Targets(self._targets_directory, 'targets')
  
  
  
  def status(self):
    """
    <Purpose>
    
    <Arguments>
      None.

    <Exceptions>

    <Side Effects>

    <Returns>
      None.
    """
   
    root_roleinfo = tuf.roledb.get_roleinfo('root')
    targets_roleinfo = tuf.roledb.get_roleinfo('targets')
    release_roleinfo = tuf.roledb.get_roleinfo('release')
    timestamp_roleinfo = tuf.roledb.get_roleinfo('timestamp')
    temp_repository_directory = None

    try:
      temp_repository_directory = tempfile.mkdtemp()
      metadata_directory = os.path.join(temp_repository_directory,
                                        METADATA_STAGED_DIRECTORY_NAME)
      os.mkdir(metadata_directory)

      filenames = get_metadata_filenames(metadata_directory)
      root_filename = filenames[ROOT_FILENAME] 
      targets_filename = filenames[TARGETS_FILENAME] 
      release_filename = filenames[RELEASE_FILENAME] 
      timestamp_filename = filenames[TIMESTAMP_FILENAME] 
    
      # Delegated roles.
      delegated_roles = tuf.roledb.get_delegated_rolenames('targets')
      insufficient_keys = []
      insufficient_signatures = []
      for delegated_role in delegated_roles:
        try: 
          _check_role_keys(delegated_role)
        except tuf.InsufficientKeysError, e:
          insufficient_keys.append(delegated_role)
          continue
        
        roleinfo = tuf.roledb.get_roleinfo(delegated_role)
        try: 
          write_delegated_metadata_file(temp_repository_directory,
                                        self._targets_directory,
                                        delegated_role, roleinfo,
                                        write_partial=False)
        except tuf.Error, e:
          insufficient_signatures.append(delegated_role)
      if len(insufficient_keys):
        message = 'Delegated roles with insufficient keys: '+ \
          repr(insufficient_keys)
        print(message)
        return

      if len(insufficient_signatures):
        message = 'Delegated roles with insufficient signatures: '+ \
          repr(insufficient_signatures)
        print(message) 
        return

      # Root role.
      try: 
        _check_role_keys(self.root.rolename)
      except tuf.InsufficientKeysError, e:
        print(str(e))
        return
      
      root_metadata = generate_root_metadata(root_roleinfo['version'],
                                             root_roleinfo['expires'])
      signed_root = sign_metadata(root_metadata, root_roleinfo['signing_keyids'],
                                  root_filename)
      signed_root['signatures'].extend(root_roleinfo['signatures'])
      root_status = tuf.sig.get_signature_status(signed_root, 'root')
      message = repr(self.root.rolename)+' role contains '+ \
        repr(len(root_status['good_sigs']))+' / '+ \
        repr(root_status['threshold'])+' signatures.'
      print(message)
      
      if tuf.sig.verify(signed_root, 'root'): 
        for compression in root_roleinfo['compressions']:
          write_metadata_file(signed_root, root_filename, compression)
      else:
        return


      # Targets role.
      try: 
        _check_role_keys(self.targets.rolename)
      except tuf.InsufficientKeysError, e:
        print(str(e))
        return
      
      targets_metadata = generate_targets_metadata(self._targets_directory,
                                                   targets_roleinfo['paths'],
                                                   targets_roleinfo['version'],
                                                   targets_roleinfo['expires'],
                                                   targets_roleinfo['delegations'])
      signed_targets = sign_metadata(targets_metadata,
                                     targets_roleinfo['signing_keyids'],
                                     targets_filename)
      signed_targets['signatures'].extend(targets_roleinfo['signatures'])
      targets_status = tuf.sig.get_signature_status(signed_targets, 'targets')
      message = repr(self.targets.rolename)+' role contains '+ \
        repr(len(targets_status['good_sigs']))+' / '+ \
        repr(targets_status['threshold'])+' signatures.'
      print(message)
      
      if tuf.sig.verify(signed_targets, 'targets'):
        for compression in targets_roleinfo['compressions']:
          write_metadata_file(signed_targets, targets_filename, compression)
      else: 
        return
     

      # Release role.
      try:
        _check_role_keys(self.release.rolename)
      except tuf.InsufficientKeysError, e:
        print(str(e))
        return
      
      release_metadata = generate_release_metadata(metadata_directory,
                                                   release_roleinfo['version'],
                                                   release_roleinfo['expires'])
      signed_release = sign_metadata(release_metadata,
                                     release_roleinfo['signing_keyids'],
                                     release_filename)
      signed_release['signatures'].extend(release_roleinfo['signatures'])
      release_status = tuf.sig.get_signature_status(signed_release, 'release')
      
      message = repr(self.release.rolename)+' role contains '+ \
        repr(len(release_status['good_sigs']))+' / '+ \
        repr(release_status['threshold'])+' signatures.'
      print(message)
      if tuf.sig.verify(signed_release, 'release'):
        for compression in release_roleinfo['compressions']:
          write_metadata_file(signed_release, release_filename, compression)
      else:
        return 
      
      # Timestamp role.
      try:
        _check_role_keys(self.timestamp.rolename)
      except tuf.InsufficientKeysError, e:
        print(str(e))
        return

      timestamp_metadata = generate_timestamp_metadata(release_filename,
                                              timestamp_roleinfo['version'],
                                              timestamp_roleinfo['expires'],
                                              release_roleinfo['compressions'])
      
      signed_timestamp= sign_metadata(timestamp_metadata,
                                      timestamp_roleinfo['signing_keyids'],
                                      release_filename)
      signed_timestamp['signatures'].extend(timestamp_roleinfo['signatures'])
      timestamp_status = tuf.sig.get_signature_status(signed_timestamp,
                                                      'timestamp')
      
      message = repr(self.timestamp.rolename)+' role contains '+ \
        repr(len(timestamp_status['good_sigs']))+' / '+ \
        repr(timestamp_status['threshold'])+' signatures.'
      print(message)
      if tuf.sig.verify(signed_timestamp, 'timestamp'):
        for compressions in timestamp_roleinfo['compressions']:
          write_metadata_file(signed_timestamp, timestamp_filename, compression)
      else:
        return

    finally:
      shutil.rmtree(temp_repository_directory, ignore_errors=True)
 


  def write(self, write_partial=False):
    """
    <Purpose>
      Write all the JSON Metadata objects to their corresponding files.  
    
    <Arguments>
      write_partial:
        
    <Exceptions>
      tuf.RepositoryError, if any of the top-level roles do not have a minimum
      threshold of signatures.

    <Side Effects>
      Creates metadata files in the repository's metadata directory.

    <Returns>
      None.
    """
    
    # Does 'partial' have the correct format?
    # Raise 'tuf.FormatError' if 'partial' is improperly formatted.
    tuf.formats.BOOLEAN_SCHEMA.check_match(write_partial)
    
    # At this point the tuf.keydb and tuf.roledb stores must be fully
    # populated, otherwise write() throwns a 'tuf.Repository' exception if 
    # any of the top-level roles are missing signatures, keys, etc.
    filenames = get_metadata_filenames(self._metadata_directory)
    root_filename = filenames[ROOT_FILENAME] 
    targets_filename = filenames[TARGETS_FILENAME] 
    release_filename = filenames[RELEASE_FILENAME] 
    timestamp_filename = filenames[TIMESTAMP_FILENAME] 

    # Write the metadata files of all the delegated roles.
    delegated_roles = tuf.roledb.get_delegated_rolenames('targets')
    for delegated_role in delegated_roles:
      roleinfo = tuf.roledb.get_roleinfo(delegated_role)
      
      write_delegated_metadata_file(self._repository_directory,
                                    self._targets_directory, 
                                    delegated_role, roleinfo, write_partial)

    # Generate the 'root.txt' metadata file.
    # _generate_and_write_metadata() raises a 'tuf.Error' exception if the
    # metadata cannot be written.
    _generate_and_write_metadata('root', filenames)
    
    # Generate the 'targets.txt' metadata file.
    _generate_and_write_metadata('targets', filenames)
    
    # Generate the 'release.txt' metadata file.
    _generate_and_write_metadata('release', filenames)
    
    # Generate the 'timestamp.txt' metadata file.
    _generate_and_write_metadata('timestamp', filenames)
     
    # Delete the metadata of roles no longer in 'tuf.roledb'.  Obsolete roles
    # may have been revoked.
    _delete_obsolete_metadata(self._metadata_directory)


  
  def write_partial(self):
    """
    <Purpose>
      Write all the JSON Metadata objects to their corresponding files, but
      allow metadata files to contain an invalid threshold of signatures.  
    
    <Arguments>
      None.

    <Exceptions>
      tuf.RepositoryError, if any of the top-level roles do not have a minimum
      threshold of signatures.

    <Side Effects>
      Creates metadata files in the repository's metadata directory.

    <Returns>
      None.
    """

    self.write(write_partial=True)



  def get_filepaths_in_directory(self, files_directory, recursive_walk=False,
                                 followlinks=True):
    """
    <Purpose>
      Walk the given files_directory to build a list of target files in it.

    <Arguments>
      files_directory:
        The path to a directory of target files.

      recursive_walk:
        To recursively walk the directory, set recursive_walk=True.

      followlinks:
        To follow symbolic links, set followlinks=True.

    <Exceptions>
      tuf.FormatError, if the arguments are improperly formatted.

      tuf.Error, if 
      Python IO exceptions.

    <Side Effects>
      None.

    <Returns>
      A list of absolute paths to target files in the given files_directory.
    """

    # Do the arguments have the correct format?
    # Raise 'tuf.FormatError' if there is a mismatch.
    tuf.formats.PATH_SCHEMA.check_match(files_directory)
    tuf.formats.BOOLEAN_SCHEMA.check_match(recursive_walk)
    tuf.formats.BOOLEAN_SCHEMA.check_match(followlinks)

    if not os.path.isdir(files_directory):
      message = repr(files_directory)+' is not a directory.'
      raise tuf.Error(message)
    
    targets = []

    # FIXME: We need a way to tell Python 2, but not Python 3, to return
    # filenames in Unicode; see #61 and:
    # http://docs.python.org/2/howto/unicode.html#unicode-filenames
    for dirpath, dirnames, filenames in os.walk(files_directory,
                                                followlinks=followlinks):
      for filename in filenames:
        full_target_path = os.path.join(dirpath, filename)
        targets.append(full_target_path)

      # Prune the subdirectories to walk right now if we do not wish to
      # recursively walk files_directory.
      if recursive_walk is False:
        del dirnames[:]

    return targets





class Metadata(object):
  """
  <Purpose>
    Write all the Metadata objects' JSON contents to the corresponding files. 
  
  <Arguments>

  <Exceptions>

  <Side Effects>

  <Returns>
  """

  def __init__(self):
    self._rolename = None    
    


  def add_key(self, key):
    """
    <Purpose>

      >>> 
      >>> 
      >>> 

    <Arguments>
      key:
        tuf.formats.ANYKEY_SCHEMA

    <Exceptions>

    <Side Effects>

    <Returns>
      None.
    """
   
    # Does 'key' have the correct format?
    # Raise 'tuf.FormatError' if there is a mismatch.
    tuf.formats.ANYKEY_SCHEMA.check_match(key)

    try:
      tuf.keydb.add_key(key)
    except tuf.KeyAlreadyExistsError, e:
      pass
   
    keyid = key['keyid']
    roleinfo = tuf.roledb.get_roleinfo(self.rolename)
    if keyid not in roleinfo['keyids']: 
      roleinfo['keyids'].append(keyid)
      tuf.roledb.update_roleinfo(self._rolename, roleinfo)
   


  def remove_key(self, key):
    """
    <Purpose>

      >>> 
      >>> 
      >>> 

    <Arguments>
      key:
        tuf.formats.ANYKEY_SCHEMA

    <Exceptions>
      tuf.FormatError, if 'key' is improperly formatted.

    <Side Effects>
      Updates 'tuf.keydb.py'.

    <Returns>
      None.
    """
    
    # Does 'key' have the correct format?
    # Raise 'tuf.FormatError' if there is a mismatch.
    tuf.formats.ANYKEY_SCHEMA.check_match(key)
    
    keyid = key['keyid']
    roleinfo = tuf.roledb.get_roleinfo(self.rolename)
    if keyid in roleinfo['keyids']: 
      roleinfo['keyids'].remove(keyid)
      tuf.roledb.update_roleinfo(self._rolename, roleinfo)
   


  def load_signing_key(self, key):
    """
    <Purpose>

      >>> 
      >>> 
      >>> 

    <Arguments>
      key:
        tuf.formats.ANYKEY_SCHEMA

    <Exceptions>
      tuf.FormatError, if 'key' is improperly formatted.

      tuf.Error, if the private key is unavailable in 'key'.

    <Side Effects>
      Updates 'tuf.keydb.py'.

    <Returns>
      None.
    """
    
    # Does 'key' have the correct format?
    # Raise 'tuf.FormatError' if there is a mismatch.
    tuf.formats.ANYKEY_SCHEMA.check_match(key)
   
    if not len(key['keyval']['private']):
      message = 'The private key is unavailable.'
      raise tuf.Error(message)

    try:
      tuf.keydb.add_key(key)
    except tuf.KeyAlreadyExistsError, e:
      tuf.keydb.remove_key(key['keyid'])
      tuf.keydb.add_key(key)

    # Update 'signing_keys' in roledb.
    roleinfo = tuf.roledb.get_roleinfo(self.rolename)
    if key['keyid'] not in roleinfo['signing_keyids']:
      roleinfo['signing_keyids'].append(key['keyid'])
      tuf.roledb.update_roleinfo(self.rolename, roleinfo)
  
  
  
  def unload_signing_key(self, key):
    """
    <Purpose>

      >>> 
      >>> 
      >>> 

    <Arguments>
      key:
        tuf.formats.ANYKEY_SCHEMA

    <Exceptions>
      tuf.FormatError, if 'key' is improperly formatted.

      tuf.Error, if the private key is unavailable in 'key'.

    <Side Effects>
      Updates 'tuf.keydb.py'.

    <Returns>
      None.
    """
    
    # Does 'key' have the correct format?
    # Raise 'tuf.FormatError' if there is a mismatch.
    tuf.formats.ANYKEY_SCHEMA.check_match(key)
    
    # Update 'signing_keys' in roledb.
    roleinfo = tuf.roledb.get_roleinfo(self.rolename)
    if key['keyid'] in roleinfo['signing_keyids']:
      roleinfo['signing_keyids'].remove(key['keyid'])
      tuf.roledb.update_roleinfo(self.rolename, roleinfo)



  def add_signature(self, signature):
    """
    <Purpose>

      >>> 
      >>> 
      >>> 

    <Arguments>
      key:
        tuf.formats.ANYKEY_SCHEMA

    <Exceptions>
      tuf.FormatError, if 'key' is improperly formatted.

      tuf.Error, if the private key is unavailable in 'key'.

    <Side Effects>
      Updates 'tuf.keydb.py'.

    <Returns>
      None.
    """
    
    # Does 'key' have the correct format?
    # Raise 'tuf.FormatError' if there is a mismatch.
    tuf.formats.SIGNATURE_SCHEMA.check_match(signature)
  
    roleinfo = tuf.roledb.get_roleinfo(self.rolename)
    if 'signatures' not in roleinfo:
      roleinfo['signatures'] = []
    
    if signature not in roleinfo['signatures']:
      roleinfo['signatures'].append(signature)
      tuf.roledb.update_roleinfo(self.rolename, roleinfo)



  def remove_signature(self, signature):
    """
    <Purpose>

      >>> 
      >>> 
      >>> 

    <Arguments>
      key:
        tuf.formats.ANYKEY_SCHEMA

    <Exceptions>
      tuf.FormatError, if 'key' is improperly formatted.

      tuf.Error, if the private key is unavailable in 'key'.

    <Side Effects>
      Updates 'tuf.keydb.py'.

    <Returns>
      None.
    """
    
    # Does 'key' have the correct format?
    # Raise 'tuf.FormatError' if there is a mismatch.
    tuf.formats.SIGNATURE_SCHEMA.check_match(signature)
  
    roleinfo = tuf.roledb.get_roleinfo(self.rolename)
    if signature in roleinfo['signatures']:
      roleinfo['signatures'].remove(signature)
      tuf.roledb.update_roleinfo(self.rolename, roleinfo)



  @property
  def signatures(self):
    """
    """

    roleinfo = tuf.roledb.get_roleinfo(self.rolename)
    signatures = roleinfo['signatures']
  
    return signatures



  @property
  def keys(self):
    """
    """

    roleinfo = tuf.roledb.get_roleinfo(self.rolename)
    keyids = roleinfo['keyids']

    return keyids



  @property
  def rolename(self):
    """
    """

    return self._rolename
  
  
  
  @property
  def version(self):
    """
    """
    
    roleinfo = tuf.roledb.get_roleinfo(self.rolename)
    version = roleinfo['version'] 

    return version
  
  
  
  @version.setter
  def version(self, version):
    """
    <Purpose>

      >>> 
      >>> 
      >>> 

    <Arguments>
      threshold:
        tuf.formats.THRESHOLD_SCHEMA

    <Exceptions>
      tuf.FormatError, if the argument is improperly formatted.

    <Side Effects>
      Modifies the threshold attribute of the Repository object.

    <Returns>
      None.
    """
    
    # Does 'version' have the correct format?
    # Raise 'tuf.FormatError' if there is a mismatch.
    tuf.formats.METADATAVERSION_SCHEMA.check_match(version)
    
    roleinfo = tuf.roledb.get_roleinfo(self.rolename)
    roleinfo['version'] = version 
    
    tuf.roledb.update_roleinfo(self._rolename, roleinfo)



  @property
  def threshold(self):
    """
    """
    
    roleinfo = tuf.roledb.get_roleinfo(self._rolename)
    threshold = roleinfo['threshold']

    return threshold



  @threshold.setter 
  def threshold(self, threshold):
    """
    <Purpose>

      >>> 
      >>> 
      >>> 

    <Arguments>
      threshold:
        tuf.formats.THRESHOLD_SCHEMA

    <Exceptions>
      tuf.FormatError, if the argument is improperly formatted.

    <Side Effects>
      Modifies the threshold attribute of the Repository object.

    <Returns>
      None.
    """
   
    # Does 'threshold' have the correct format?
    # Raise 'tuf.FormatError' if there is a mismatch.
    tuf.formats.THRESHOLD_SCHEMA.check_match(threshold)
    
    roleinfo = tuf.roledb.get_roleinfo(self._rolename)
    roleinfo['threshold'] = threshold
    
    tuf.roledb.update_roleinfo(self._rolename, roleinfo)
    self._threshold = threshold
 

  @property
  def expiration(self):
    """
    <Purpose>

      >>> 
      >>> 
      >>> 

    <Arguments>
      None.
    
    <Exceptions>
      None.

    <Side Effects>
      None.

    <Returns>
      The role's expiration datetime, conformant to tuf.formats.DATETIME_SCHEMA.
    """
    
    roleinfo = tuf.roledb.get_roleinfo(self.rolename)

    return roleinfo['expires']



  @expiration.setter
  def expiration(self, expiration_datetime_utc):
    """
    <Purpose>

      >>>  
      >>> 
      >>> 

    <Arguments>
      expiration_datetime_utc:
        tuf.formats.DATETIME_SCHEMA

    <Exceptions>
      tuf.FormatError, if the argument is improperly formatted.
    
    <Side Effects>
      Modifies the expiration attribute of the Repository object.

    <Returns>
      None.
    """
    
    # Does 'expiration_datetime_utc' have the correct format?
    # Raise 'tuf.FormatError' if there is a mismatch.
    tuf.formats.DATETIME_SCHEMA.check_match(expiration_datetime_utc)
   
    expiration_datetime_utc = expiration_datetime_utc+' UTC'
    try:
      unix_timestamp = tuf.formats.parse_time(expiration_datetime_utc)
    except (tuf.FormatError, ValueError), e:
      message = 'Invalid datetime argument: '+repr(expiration_datetime_utc)
      raise tuf.FormatError(message)
    
    if unix_timestamp < time.time():
      message = 'The expiration date must occur after the current date.'
      raise tuf.FormatError(message)
    
    roleinfo = tuf.roledb.get_roleinfo(self.rolename)
    roleinfo['expires'] = expiration_datetime_utc
    tuf.roledb.update_roleinfo(self.rolename, roleinfo)
  
  
  
  @property
  def signing_keys(self):
    """
    """

    roleinfo = tuf.roledb.get_roleinfo(self.rolename)
    signing_keyids = roleinfo['signing_keyids']

    return signing_keyids



  @property
  def compressions(self):
    """
    """

    tuf.roledb.get_roleinfo(self.rolename)
    compressions = roleinfo['compressions']

    return compressions



  @compressions.setter
  def compressions(self, compression_list):
    """
    """
   
    # Does 'compression_name' have the correct format?
    # Raise 'tuf.FormatError' if it is improperly formatted.
    tuf.formats.COMPRESSIONS_SCHEMA.check_match(compression_list)

    roleinfo = tuf.roledb.get_roleinfo(self.rolename)
    roleinfo['compressions'].extend(compression_list)
    tuf.roledb.update_roleinfo(self.rolename, roleinfo)





class Root(Metadata):
  """
  <Purpose>

    >>> 
    >>> 
    >>> 

  <Arguments>

  <Exceptions>

  <Side Effects>

  <Returns>
  """

  def __init__(self):
    
    super(Root, self).__init__() 
    
    self._rolename = 'root'
   
    expiration = tuf.formats.format_time(time.time()+ROOT_EXPIRATION)

    roleinfo = {'keyids': [], 'signing_keyids': [], 'threshold': 1, 
                'signatures': [], 'version': 1, 'compressions': [''],
                'expires': expiration}
    try: 
      tuf.roledb.add_role(self._rolename, roleinfo)
    except tuf.RoleAlreadyExistsError, e:
      pass





class Timestamp(Metadata):
  """
  <Purpose>

    >>>
    >>>
    >>>

  <Arguments>

  <Exceptions>

  <Side Effects>

  <Returns>
  """

  def __init__(self):
    
    super(Timestamp, self).__init__() 
    
    self._rolename = 'timestamp'

    expiration = tuf.formats.format_time(time.time()+TIMESTAMP_EXPIRATION)

    roleinfo = {'keyids': [], 'signing_keyids': [], 'threshold': 1,
                'signatures': [], 'version': 1, 'compressions': [''],
                'expires': expiration}
    
    try: 
      tuf.roledb.add_role(self.rolename, roleinfo)
    except tuf.RoleAlreadyExistsError, e:
      pass





class Release(Metadata):
  """
  <Purpose>

    >>> 
    >>>
    >>>

  <Arguments>

  <Exceptions>

  <Side Effects>

  <Returns>
  """

  def __init__(self):
    
    super(Release, self).__init__() 
    
    self._rolename = 'release' 
    
    expiration = tuf.formats.format_time(time.time()+RELEASE_EXPIRATION)
    
    roleinfo = {'keyids': [], 'signing_keyids': [], 'threshold': 1,
                'signatures': [], 'version': 1, 'compressions': [''],
                'expires': expiration}
    
    try:
      tuf.roledb.add_role(self._rolename, roleinfo)
    except tuf.RoleAlreadyExistsError, e:
      pass


  def write_partial(self):
    pass





class Targets(Metadata):
  """
  <Purpose>

    >>> 
    >>>
    >>>

  <Arguments>
    targets_directory:
      The targets directory of the Repository object.

  <Exceptions>
    tuf.FormatError, if the targets directory argument is improerly formatted.

  <Side Effects>
    Mofifies the roleinfo of the targets role in 'tuf.roledb'.
  
  <Returns>
    None.
  """
  
  def __init__(self, targets_directory, rolename, roleinfo=None):
   
    # Do the arguments have the correct format?
    # Raise 'tuf.FormatError' if any are improperly formatted.
    tuf.formats.PATH_SCHEMA.check_match(targets_directory)
    tuf.formats.ROLENAME_SCHEMA.check_match(rolename)
    
    if roleinfo is not None:
      tuf.formats.ROLEDB_SCHEMA.check_match(roleinfo)

    super(Targets, self).__init__()
    self._targets_directory = targets_directory
    self._rolename = rolename 
    self._target_files = []
   
    expiration = tuf.formats.format_time(time.time()+TARGETS_EXPIRATION)

    if roleinfo is None:
      roleinfo = {'keyids': [],
                  'signing_keyids': [],
                  'threshold': 1,
                  'version': 1,
                  'compressions': [''],
                  'expires': expiration,
                  'signatures': [],
                  'paths': [],
                  'path_hash_prefixes': [],
                  'delegations': {'keys': {},
                                  'roles': []}}
    
    try:
      tuf.roledb.add_role(self.rolename, roleinfo)
    except tuf.RoleAlreadyExistsError, e:
      pass  



  @property
  def target_files(self):
    """
    <Purpose>

      >>> 
      >>>
      >>>

    <Arguments>
      targets_directory:
        The targets directory of the Repository object.

    <Exceptions>
      tuf.FormatError, if the targets directory argument is improerly formatted.

    <Side Effects>
      Mofifies the roleinfo of the targets role in 'tuf.roledb'.
    
    <Returns>
      None.
    """

    target_files = tuf.roledb.get_roleinfo(self._rolename)['paths']

    return target_files



  def add_target(self, filepath):
    """
    <Purpose>
      Add a filepath (relative to 'self.targets_directory') to the Targets
      object.  This function does not actually create 'filepath' on the file
      system.  'filepath' must already exist on the file system.
      
      Support regular expresssions?

      >>> 
      >>>
      >>>

    <Arguments>
      filepath:

    <Exceptions>
      tuf.FormatError, if 'filepath' is improperly formatted.

    <Side Effects>
      Adds 'filepath' to this role's list of targets.  This role's
      'tuf.roledb.py' is also updated.

    <Returns>
      None.
    """
    
    # Does 'filepath' have the correct format?
    # Raise 'tuf.FormatError' if there is a mismatch.
    tuf.formats.PATH_SCHEMA.check_match(filepath)

    filepath = os.path.abspath(filepath)
    
    if not os.path.commonprefix([self._targets_directory, filepath]) == \
                                self._targets_directory:
      message = repr(filepath)+' is not under the Repository\'s targets '+\
        'directory: '+repr(self._targets_directory)
      raise tuf.Error(message)

    # TODO: Ensure 'filepath' is an allowed target path according to the parent's
    # delegation.
    """
    for child_target in actual_child_targets:
      for allowed_child_path in allowed_child_paths:
        prefix = os.path.commonprefix([child_target, allowed_child_path])
        if prefix == allowed_child_path:
          break
    """

    # Add 'filepath' (i.e., relative to the targets directory) to the role's
    # list of targets. 
    if os.path.isfile(filepath):
      
      # Update the role's 'tuf.roledb.py' entry and 'self._target_files'.
      targets_directory_length = len(self._targets_directory) 
      roleinfo = tuf.roledb.get_roleinfo(self._rolename)
      relative_path = filepath[targets_directory_length+1:]
      if relative_path not in roleinfo['paths']:
        roleinfo['paths'].append(relative_path)
      tuf.roledb.update_roleinfo(self._rolename, roleinfo)
    
    else:
      message = repr(filepath)+' is not a valid file.'
      raise tuf.Error(message)
 

  
  def add_targets(self, list_of_targets):
    """
    <Purpose>
      Add a list of target filepaths (all relative to 'self.targets_directory').
      This function does not actually create files on the file system.  The
      list of target must already exist.
      
      >>> 
      >>>
      >>>

    <Arguments>
      list_of_targets:

    <Exceptions>

    <Side Effects>
      
    <Returns>
      None.
    """

    # Does 'list_of_targets' have the correct format?
    # Raise 'tuf.FormatError' if it is improperly formatted.
    tuf.formats.RELPATHS_SCHEMA.check_match(list_of_targets)

    # TODO: Ensure list of targets allowed paths according to the parent's
    # delegation.

    # Update the tuf.roledb entry.
    targets_directory_length = len(self._targets_directory) 
    absolute_list_of_targets = []
    relative_list_of_targets = []
    
    for target in list_of_targets:
      filepath = os.path.abspath(target)
      
      if not os.path.commonprefix([self._targets_directory, filepath]) == \
                                  self._targets_directory:
        message = repr(filepath)+' is not under the Repository\'s targets '+\
          'directory: '+repr(self._targets_directory)
        raise tuf.Error(message)
      if os.path.isfile(filepath):
        absolute_list_of_targets.append(filepath)
        relative_list_of_targets.append(filepath[targets_directory_length+1:])
      else:
        message = repr(filepath)+' is not a valid file.'
        raise tuf.Error(message)

    # Update the role's target_files and its 'tuf.roledb.py' entry.
    roleinfo = tuf.roledb.get_roleinfo(self._rolename)
    for relative_target in relative_list_of_targets:
      if relative_target not in roleinfo['paths']:
        roleinfo['paths'].append(relative_target)
    tuf.roledb.update_roleinfo(self.rolename, roleinfo)
  
  
  
  def remove_target(self, filepath):
    """
    <Purpose>
      Takes a filepath relative to the targets directory.  Regular expresssions
      would be useful here.

      >>> 
      >>>
      >>>

    <Arguments>
      filepath:
        Relative to the targets directory.

    <Exceptions>
      tuf.FormatError, if 'filepath' is improperly formatted.

      tuf.Error, if 'filepath' is not under the targets directory.

    <Side Effects>
      Modifies the target role's 'tuf.roledb.py' entry.
    
    <Returns>
      None.
    """

    # Does 'filepath' have the correct format?
    # Raise 'tuf.FormatError' if there is a mismatch.
    tuf.formats.RELPATH_SCHEMA.check_match(filepath)
   
    filepath = os.path.abspath(filepath)
    targets_directory_length = len(self._targets_directory)
    
    # Ensure 'filepath' is under the targets directory.
    if not os.path.commonprefix([self._targets_directory, filepath]) == \
                                self._targets_directory:
      message = repr(filepath)+' is not under the Repository\'s targets '+\
        'directory: '+repr(self._targets_directory)
      raise tuf.Error(message)

    relative_filepath = filepath[targets_directory_length+1:]
    
    fileinfo = tuf.roledb.get_roleinfo(self.rolename)
    if relative_filepath in fileinfo['paths']:
      fileinfo['paths'].remove(relative_filepath)

    tuf.roledb.update_roleinfo(self.rolename, fileinfo)



  def clear_targets(self):
    """
    <Purpose>
      Remove all the target filepaths in the "paths" field of self.rolename.      

      >>> 
      >>>
      >>>

    <Arguments>
      None

    <Exceptions>
      None.

    <Side Effects>
      Modifies the target role's 'tuf.roledb.py' entry.
    
    <Returns>
      None.
    """
    
    roleinfo = tuf.roledb.get_roleinfo(self.rolename)
    roleinfo['paths'] = []
    
    tuf.roledb.update_roleinfo(self.rolename, roleinfo) 



  def delegate(self, rolename, public_keys, list_of_targets,
               threshold=1, restricted_paths=None, path_hash_prefixes=None):
    """
    <Purpose>
      'targets' is a list of target filepaths, and can be empty.

      >>> 
      >>>
      >>>

    <Arguments>
      rolename:

      public_keys:

      list_of_targets:

      expiration:

      restricted_paths:

    <Exceptions>
      tuf.FormatError, if any of the arguments are improperly formatted.

      tuf.Error, if the delegated role already exists.

    <Side Effects>
      A new Target object is created for 'rolename' that is accessible to the
      caller (i.e., targets.unclaimed.<rolename>).  The 'tuf.keydb.py' and
      'tuf.roledb.py' stores are updated with 'public_keys'.

    <Returns>
      None.
    """

    # Do the arguments have the correct format?
    # Raise 'tuf.FormatError' if any of the arguments are improperly formatted.
    tuf.formats.ROLENAME_SCHEMA.check_match(rolename)
    tuf.formats.ANYKEYLIST_SCHEMA.check_match(public_keys)
    tuf.formats.RELPATHS_SCHEMA.check_match(list_of_targets)
    tuf.formats.THRESHOLD_SCHEMA.check_match(threshold)
    if restricted_paths is not None:
      tuf.formats.RELPATHS_SCHEMA.check_match(restricted_paths)
    if path_hash_prefixes is not None:
      tuf.formats.PATH_HASH_PREFIXES_SCHEMA.check_match(path_hash_prefixes)
      
    full_rolename = self._rolename+'/'+rolename

    if tuf.roledb.role_exists(full_rolename):
      raise tuf.Error(repr(full_rolename)+' already delegated.')

    keyids = [] 
    keydict = {}

    # Add public keys to tuf.keydb
    for key in public_keys:
      
      try:
        tuf.keydb.add_key(key)
      except tuf.KeyAlreadyExistsError, e:
        pass
      
      keyid = key['keyid']
      key_metadata_format = tuf.keys.format_keyval_to_metadata(key['keytype'],
                                                               key['keyval'])
      new_keydict = {keyid: key_metadata_format}
      keydict.update(new_keydict)
      keyids.append(keyid)

    # Validate 'list_of_targets'.
    relative_targetpaths = []
    targets_directory_length = len(self._targets_directory)
    
    for target in list_of_targets:
      target = os.path.abspath(target)
      if not os.path.commonprefix([self._targets_directory, target]) == \
                                self._targets_directory:
        message = repr(target)+' is not under the Repository\'s targets '+\
        'directory: '+repr(self._targets_directory)
        raise tuf.Error(message)

      relative_targetpaths.append(target[targets_directory_length+1:])
    
    # Validate 'restricted_paths'.
    relative_restricted_paths = []
   
    if restricted_paths is not None: 
      for target in restricted_paths:
        target = os.path.abspath(target)
        if not os.path.commonprefix([self._targets_directory, target]) == \
                                  self._targets_directory:
          message = repr(target)+' is not under the Repository\'s targets '+\
          'directory: '+repr(self._targets_directory)
          raise tuf.Error(message)

        relative_restricted_paths.append(target[targets_directory_length+1:])
   
    # Add role to 'tuf.roledb.py'.
    expiration = tuf.formats.format_time(time.time()+TARGETS_EXPIRATION)
    roleinfo = {'name': full_rolename,
                'keyids': keyids,
                'signing_keyids': [],
                'threshold': threshold,
                'version': 1,
                'compressions': [''],
                'expires': expiration,
                'signatures': [],
                'paths': relative_targetpaths,
                'delegations': {'keys': {},
                                'roles': []}}
    new_targets_object = Targets(self._targets_directory, full_rolename,
                                 roleinfo)
    
    # Update the 'delegations' field of the current role.
    current_roleinfo = tuf.roledb.get_roleinfo(self.rolename) 
    current_roleinfo['delegations']['keys'].update(keydict)

    # A ROLE_SCHEMA object requires only 'keyids', 'threshold', and 'paths'.
    roleinfo = {'name': full_rolename,
                'keyids': roleinfo['keyids'],
                'threshold': roleinfo['threshold'],
                'paths': roleinfo['paths']}
    if restricted_paths is not None:
      roleinfo['paths'] = relative_restricted_paths
    if path_hash_prefixes is not None:
      roleinfo['path_hash_prefixes'] = path_hash_prefixes
    
    current_roleinfo['delegations']['roles'].append(roleinfo)
    tuf.roledb.update_roleinfo(self.rolename, current_roleinfo)  
    
    # Update 'new_targets_object' attributes.
    for key in public_keys:
      new_targets_object.add_key(key)

    self.__setattr__(rolename, new_targets_object)



  def revoke(self, rolename):
    """
    <Purpose>

      >>>
      >>>
      >>>

    <Arguments>
      rolename:
        Not the full rolename ('Django' in 'targets/unclaimed/Django') of the
        role the parent role (this role) wants to revoke.

    <Exceptions>
      tuf.FormatError, if 'rolename' is improperly formatted.

    <Side Effects>

    <Returns>
      None.
    """

    tuf.formats.ROLENAME_SCHEMA.check_match(rolename) 

    # Remove from this Target's delegations dict.
    full_rolename = self.rolename+'/'+rolename
    roleinfo = tuf.roledb.get_roleinfo(self.rolename)
    
    for role in roleinfo['delegations']['roles']:
      if role['name'] == full_rolename:
        roleinfo['delegations']['roles'].remove(role)

    tuf.roledb.update_roleinfo(self.rolename, roleinfo) 
    
    # Remove from 'tuf.roledb.py'.  The delegated roles of 'rolename' are also
    # removed.
    tuf.roledb.remove_role(full_rolename)
   
    # Remove the rolename attribute from the current role.
    self.__delattr__(rolename)


  @property
  def delegations(self):
    """
    """

    roleinfo = tuf.roledb.get_roleinfo(self.rolename)
    delegations = roleinfo['delegations']

    return delegations





def _generate_and_write_metadata(rolename, filenames):
  """
  Helper function to generate and write the metadata of top-level roles.
  """

  root_filename = filenames[ROOT_FILENAME] 
  targets_filename = filenames[TARGETS_FILENAME] 
  release_filename = filenames[RELEASE_FILENAME] 
  timestamp_filename = filenames[TIMESTAMP_FILENAME] 
  metadata_filename = None
  metadata = None 

  roleinfo = tuf.roledb.get_roleinfo(rolename) 
  release_compressions = tuf.roledb.get_roleinfo('release')['compressions']

  if rolename == 'root':
    metadata_filename = root_filename
    metadata = generate_root_metadata(roleinfo['version'],
                                      roleinfo['expires'])
  elif rolename == 'targets':
    metadata_filename = targets_filename
    metadata = generate_targets_metadata(self._targets_directory,
                                         roleinfo['paths'],
                                         roleinfo['version'],
                                         roleinfo['expires'],
                                         roleinfo['delegations'])
  elif rolename == 'release':
    metadata_filename = release_filename
    metadata = generate_release_metadata(self._metadata_directory,
                                         roleinfo['version'],
                                         roleinfo['expires'])
  elif rolename == 'timestamp':
    metadata_filename = timestamp_filename
    metadata = generate_timestamp_metadata(release_filename,
                                           roleinfo['version'],
                                           roleinfo['expires'],
                                           release_compressions)

  signable = sign_metadata(metadata, roleinfo['signing_keyids'],
                           metadata_filename)
  signable['signatures'].extend(roleinfo['signatures']) 

  if tuf.sig.verify(signable, rolename) or write_partial:
    if not write_partial:
      _remove_invalid_and_duplicate_signatures(signable)
    for compression in roleinfo['compressions']:
      write_metadata_file(signable, metadata_filename, compression)

  else:
    message = 'Not enough signatures for '+repr(metadata_filename)
    raise tuf.Error(message)





def _prompt(message, result_type=str):
  """
    Prompt the user for input by printing 'message', converting
    the input to 'result_type', and returning the value to the
    caller.
  """

  return result_type(raw_input(message))





def _get_password(prompt='Password: ', confirm=False):
  """
    Return the password entered by the user.  If 'confirm'
    is True, the user is asked to enter the previously
    entered password once again.  If they match, the
    password is returned to the caller.
  """

  while True:
    # getpass() prompts the user for a password without echoing
    # the user input.
    password = getpass.getpass(prompt, sys.stderr)
    if not confirm:
      return password
    password2 = getpass.getpass('Confirm: ', sys.stderr)
    if password == password2:
      return password
    else:
      print('Mismatch; try again.')





def _check_directory(directory):
  """
  <Purpose>
    Ensure 'directory' is valid and it exists.  This is not a security check,
    but a way for the caller to determine the cause of an invalid directory
    provided by the user.  If the directory argument is valid, it is returned
    normalized and as an absolute path.

  <Arguments>
    directory:
      The directory to check.

  <Exceptions>
    tuf.Error, if 'directory' could not be validated.

    tuf.FormatError, if 'directory' is not properly formatted.

  <Side Effects>
    None.

  <Returns>
    The normalized absolutized path of 'directory'.
  """

  # Does 'directory' have the correct format?
  # Raise 'tuf.FormatError' if there is a mismatch.
  tuf.formats.PATH_SCHEMA.check_match(directory)

  # Check if the directory exists.
  if not os.path.isdir(directory):
    raise tuf.Error(repr(directory)+' directory does not exist.')

  directory = os.path.abspath(directory)
  
  return directory





def _check_role_keys(rolename):
  """
  rolename:
    full rolename.
  """

  roleinfo = tuf.roledb.get_roleinfo(rolename)
  total_keyids = len(roleinfo['keyids'])
  threshold = roleinfo['threshold']
  total_signatures = len(roleinfo['signatures'])
  total_signing_keys = len(roleinfo['signing_keyids'])
  
  if total_keyids < threshold: 
    message = repr(rolename)+' role contains '+repr(total_keyids)+' / '+ \
      repr(threshold)+' public keys.'
    raise tuf.InsufficientKeysError(message)

  if total_signatures == 0 and total_signing_keys < threshold: 
    message = repr(rolename)+' role contains '+repr(total_signing_keys)+' / '+ \
      repr(threshold)+' signing keys.'
    raise tuf.InsufficientKeysError(message)





def _remove_invalid_and_duplicate_signatures(signable):
  """
    Remove invalid signatures from 'signable'.
    'signable' may contain signatures (invalid) from previous versions
    of the metadata that were loaded with load_repository().  'signable' may be
    modified.
  """
  
  # Store the keyids of valid signatures.  'signature_keyids' is checked
  # for duplicates rather than comparing signature objects because PSS may
  # generate duplicate valid signatures of the same data, yet contain different
  # signatures.
  signature_keyids = []

  for signature in signable['signatures']:
    data = tuf.formats.encode_canonical(signable['signed'])
    keyid = signature['keyid']
    key = None

    # Remove 'signature' from 'signable' if the listed keyid does not exist.
    try:
      key = tuf.keydb.get_key(keyid)
    except tuf.UnknownKeyError, e:
      signable['signatures'].remove(signature)
    
    # Remove signature from 'signable' if it is invalid.
    if not tuf.keys.verify_signature(key, signature, data):
      signable['signatures'].remove(signature)
    
    # Although valid, it may still need removal if it is a duplicate.
    else:
      if keyid in signature_keyids:
        signable['signatures'].remove(signature)
      
      # 'keyid' is valid and not a duplicate, so add it to 'signature_keyids'.
      else:
        signature_keyids.append(keyid)





def _delete_obsolete_metadata(metadata_directory):
  """
  """
  
  targets_metadata = os.path.join(metadata_directory, 'targets')

  if os.path.exists(targets_metadata) and os.path.isdir(targets_metadata):
    for directory_path, junk_directories, files in os.walk(targets_metadata):
      
      # 'files' here is a list of target file names.
      for basename in files:
        metadata_path = os.path.join(directory_path, basename)
        metadata_name = metadata_path[len(metadata_directory):].lstrip(os.path.sep)
        for metadata_extension in METADATA_EXTENSIONS: 
          if metadata_name.endswith(metadata_extension):
            metadata_name = metadata_name[:-len(metadata_extension)]
        if not tuf.roledb.role_exists(metadata_name):
          os.remove(metadata_path) 
  




def create_new_repository(repository_directory):
  """
  <Purpose>
    Create a new repository with barebones metadata and return a Repository
    object.

  <Arguments>
    repository_directory:

  <Exceptions>

  <Side Effects>

  <Returns>
    libtuf.Repository object.
  """

  tuf.formats.PATH_SCHEMA.check_match(repository_directory)

  # Create the repository, metadata, and target directories.
  repository_directory = os.path.abspath(repository_directory)
  metadata_directory = None
  targets_directory = None
  
  # Try to create 'repository_directory' if it does not exist.
  try:
    os.makedirs(repository_directory)
  # 'OSError' raised if the leaf directory already exists or cannot be created.
  except OSError, e:
    if e.errno == errno.EEXIST:
      pass 
    else:
      raise
  
  #  
  metadata_directory = \
    os.path.join(repository_directory, METADATA_STAGED_DIRECTORY_NAME)
  targets_directory = \
    os.path.join(repository_directory, TARGETS_DIRECTORY_NAME) 
  
  # Try to create the metadata directory that will hold all of the metadata
  # files, such as 'root.txt' and 'release.txt'.
  try:
    message = 'Creating '+repr(metadata_directory)
    logger.info(message)
    os.mkdir(metadata_directory)
  except OSError, e:
    if e.errno == errno.EEXIST:
      pass
    else:
      raise
  
  # Try to create the targets directory that will hold all of the target files.
  try:
    message = 'Creating '+repr(targets_directory)
    logger.info(message)
    os.mkdir(targets_directory)
  except OSError, e:
    if e.errno == errno.EEXIST:
      pass
    else:
      raise
  
  repository = Repository(repository_directory, metadata_directory,
                          targets_directory)
  
  return repository



def load_repository(repository_directory):
  """
  <Purpose>
    Return a repository object containing the contents of metadata files loaded
    from the repository.

  <Arguments>
    repository_directory:

  <Exceptions>
    tuf.FormatError, if 'repository_directory' or any of the metadata files
    are improperly formatted.  Also raised if, at a minimum, the Root role
    cannot be found.

  <Side Effects>
   All the metadata files found in the repository are loaded and their contents
   stored in a libtuf.Repository object.

  <Returns>
    libtuf.Repository object.
  """
 
  # Does 'repository_directory' have the correct format?
  # Raise 'tuf.FormatError' if there is a mismatch.
  tuf.formats.PATH_SCHEMA.check_match(repository_directory)

  # Load top-level metadata.
  repository_directory = os.path.abspath(repository_directory)
  metadata_directory = os.path.join(repository_directory,
                                    METADATA_STAGED_DIRECTORY_NAME)
  targets_directory = os.path.join(repository_directory,
                                    TARGETS_DIRECTORY_NAME)
  
  repository = None

  filenames = get_metadata_filenames(metadata_directory)
  root_filename = filenames[ROOT_FILENAME] 
  targets_filename = filenames[TARGETS_FILENAME] 
  release_filename = filenames[RELEASE_FILENAME] 
  timestamp_filename = filenames[TIMESTAMP_FILENAME]

  root_metadata = None
  targets_metadata = None
  release_metadata = None
  timestamp_metadata = None
  
  # ROOT.txt 
  if os.path.exists(root_filename):

    # Initialize the key and role metadata of the top-level roles.
    signable = tuf.util.load_json_file(root_filename)
    tuf.formats.check_signable_object_format(signable)
    root_metadata = signable['signed']  
    tuf.keydb.create_keydb_from_root_metadata(root_metadata)
    tuf.roledb.create_roledb_from_root_metadata(root_metadata)

    roleinfo = tuf.roledb.get_roleinfo('root')
    roleinfo['signatures'] = []
    for signature in signable['signatures']:
      if signature not in roleinfo['signatures']: 
        roleinfo['signatures'].append(signature)

    if os.path.exists(root_filename+'.gz'):
      roleinfo['compressions'].append('gz')
    tuf.roledb.update_roleinfo('root', roleinfo)
  
  else:
    message = 'Cannot load the required root file: '+repr(root_filename)
    raise tuf.RepositoryError(message)
  
  repository = Repository(repository_directory, metadata_directory,
                          targets_directory)
   
  # TARGETS.txt
  if os.path.exists(targets_filename):
    signable = tuf.util.load_json_file(targets_filename)
    tuf.formats.check_signable_object_format(signable)
    targets_metadata = signable['signed']

    for signature in signable['signatures']:
      repository.targets.add_signature(signature)
   
    # Update 'targets.txt' in 'tuf.roledb.py' 
    roleinfo = tuf.roledb.get_roleinfo('targets')
    roleinfo['paths'] = targets_metadata['targets'].keys()
    roleinfo['version'] = targets_metadata['version']
    roleinfo['expires'] = targets_metadata['expires']
    roleinfo['delegations'] = targets_metadata['delegations']
    if os.path.exists(targets_filename+'.gz'):
      roleinfo['compressions'].append('gz')
    tuf.roledb.update_roleinfo('targets', roleinfo)

    # Add the keys specified in the delegations field of the Targets role.
    # TODO: Delegated role's are only missing the threshold value, which the
    # parent role sets.  Remember to request threshold value from parent role.
    for key_metadata in targets_metadata['delegations']['keys'].values():
      key_object = tuf.keys.format_metadata_to_key(key_metadata)
      tuf.keydb.add_key(key_object)

    for role in targets_metadata['delegations']['roles']:
      rolename = role['name'] 
      roleinfo = {'name': role['name'],
                  'keyids': role['keyids'],
                  'threshold': role['threshold'],
                  'compressions': [''],
                  'signing_keyids': [],
                  'signatures': [],
                  'delegations': {'keys': {},
                                  'roles': []}}
      tuf.roledb.add_role(rolename, roleinfo)
  
  else:
    pass 
 
  
  # RELEASE.txt
  if os.path.exists(release_filename):
    signable = tuf.util.load_json_file(release_filename)
    tuf.formats.check_signable_object_format(signable)
    release_metadata = signable['signed']  
    for signature in signable['signatures']:
      repository.release.add_signature(signature)

    roleinfo = tuf.roledb.get_roleinfo('release')
    roleinfo['expires'] = release_metadata['expires']
    roleinfo['version'] = release_metadata['version']
    if os.path.exists(release_filename+'.gz'):
      roleinfo['compressions'].append('gz')
    tuf.roledb.update_roleinfo('release', roleinfo)
  
  else:
    pass 
 

  # TIMESTAMP.txt 
  if os.path.exists(timestamp_filename):
    signable = tuf.util.load_json_file(timestamp_filename)
    timestamp_metadata = signable['signed']  
    for signature in signable['signatures']:
      repository.timestamp.add_signature(signature)

    roleinfo = tuf.roledb.get_roleinfo('timestamp')
    roleinfo['expires'] = timestamp_metadata['expires']
    roleinfo['version'] = timestamp_metadata['version']
    if os.path.exists(timestamp_filename+'.gz'):
      roleinfo['compressions'].append('gz')
    tuf.roledb.update_roleinfo('timestamp', roleinfo)
  
  else:
    pass
 
  # Load delegated targets metadata.
  # Walk the 'targets/' directory and generate the fileinfo for all
  # the files listed there.  This information is stored in the 'meta'
  # field of the release metadata object.
  targets_objects = {}
  targets_objects['targets'] = repository.targets
  targets_metadata_directory = os.path.join(metadata_directory,
                                            TARGETS_DIRECTORY_NAME)
  if os.path.exists(targets_metadata_directory) and \
                    os.path.isdir(targets_metadata_directory):
    for root, directories, files in os.walk(targets_metadata_directory):
      
      # 'files' here is a list of target file names.
      for basename in files:
        metadata_path = os.path.join(root, basename)
        metadata_name = \
          metadata_path[len(metadata_directory):].lstrip(os.path.sep)
        if metadata_name.endswith(METADATA_EXTENSION): 
          extension_length = len(METADATA_EXTENSION)
          metadata_name = metadata_name[:-extension_length]
        else:
          continue
       
        signable = None
        try:
          signable = tuf.util.load_json_file(metadata_path)
        except (ValueError, IOError), e:
          continue
        
        metadata_object = signable['signed']
      
        roleinfo = tuf.roledb.get_roleinfo(metadata_name)
        roleinfo['signatures'].extend(signable['signatures'])
        roleinfo['version'] = metadata_object['version']
        roleinfo['expires'] = metadata_object['expires']
        roleinfo['paths'] = metadata_object['targets'].keys()
        roleinfo['delegations'] = metadata_object['delegations']

        if os.path.exists(metadata_path+'.gz'):
          roleinfo['compressions'].append('gz')
        tuf.roledb.update_roleinfo(metadata_name, roleinfo)

        new_targets_object = Targets(targets_directory, metadata_name, roleinfo)
<<<<<<< HEAD
        targets_object = \
          targets_objects[tuf.roledb.get_parent_rolename(metadata_name)]
=======
        targets_objects[metadata_name] = new_targets_object
        targets_object = targets_objects[tuf.roledb.get_parent_rolename(metadata_name)]
>>>>>>> 3459b6b1
        targets_object.__setattr__(os.path.basename(metadata_name),
                                   new_targets_object)

        # Add the keys specified in the delegations field of the Targets role.
        for key_metadata in metadata_object['delegations']['keys'].values():
          key_object = tuf.keys.format_metadata_to_key(key_metadata)
          try: 
            tuf.keydb.add_key(key_object)
          except tuf.KeyAlreadyExistsError, e:
            pass
        
        for role in metadata_object['delegations']['roles']:
          rolename = role['name'] 
          roleinfo = {'name': role['name'],
                      'keyids': role['keyids'],
                      'threshold': role['threshold'],
                      'compressions': [''],
                      'signing_keyids': [],
                      'signatures': [],
                      'delegations': {'keys': {},
                                      'roles': []}}
          tuf.roledb.add_role(rolename, roleinfo)

  return repository





def generate_and_write_rsa_keypair(filepath, bits=DEFAULT_RSA_KEY_BITS,
                                   password=None):
  """
  <Purpose>

  <Arguments>
    filepath:
      The public and private key files are saved to <filepath>.pub, <filepath>,
      respectively.
    
    bits:
      The number of bits of the generated RSA key. 

    password:

  <Exceptions>
    tuf.FormatError, if the arguments are improperly formatted.

  <Side Effects>
    Writes key files to '<filepath>' and '<filepath>.pub'.

  <Returns>
    None.
  """

  # Does 'filepath' have the correct format?
  # Raise 'tuf.FormatError' if there is a mismatch.
  tuf.formats.PATH_SCHEMA.check_match(filepath)

  # Does 'bits' have the correct format?
  tuf.formats.RSAKEYBITS_SCHEMA.check_match(bits)

  # If the caller does not provide a password argument, prompt for one.
  if password is None:
    message = 'Enter a password for the RSA key: '
    password = _get_password(message, confirm=True)

  # Does 'password' have the correct format?
  tuf.formats.PASSWORD_SCHEMA.check_match(password)
  
  rsa_key = tuf.keys.generate_rsa_key(bits)
  public = rsa_key['keyval']['public']
  private = rsa_key['keyval']['private']
  encrypted_pem = tuf.keys.create_rsa_encrypted_pem(private, password) 
 
  # Write public key (i.e., 'public', which is in PEM format) to
  # '<filepath>.pub'.
  tuf.util.ensure_parent_dir(filepath)

  with open(filepath+'.pub', 'w') as file_object:
    file_object.write(public)

  # Write the private key in encrypted PEM format to '<filepath>'.
  with open(filepath, 'w') as file_object:
    file_object.write(encrypted_pem)





def import_rsa_privatekey_from_file(filepath, password=None):
  """
  <Purpose>

  <Arguments>
    filepath:
      <filepath> file, an RSA encrypted PEM file.
    
    password:
      The passphrase to decrypt 'filepath'.

  <Exceptions>

  <Side Effects>

  <Returns>
  """

  # Does 'filepath' have the correct format?
  # Raise 'tuf.FormatError' if there is a mismatch.
  tuf.formats.PATH_SCHEMA.check_match(filepath)

  # If the caller does not provide a password argument, prompt for one.
  if password is None:
    message = 'Enter a password for the RSA key: '
    password = _get_password(message, confirm=True)

  # Does 'password' have the correct format?
  tuf.formats.PASSWORD_SCHEMA.check_match(password)

  encrypted_pem = None

  with open(filepath, 'rb') as file_object:
    encrypted_pem = file_object.read()

  rsa_key = tuf.keys.import_rsakey_from_encrypted_pem(encrypted_pem, password)
  
  return rsa_key





def import_rsa_publickey_from_file(filepath):
  """
  <Purpose>
    If the RSA PEM in 'filepath' contains a private key, it is discarded.

  <Arguments>
    filepath:
      <filepath>.pub file, an RSA PEM file.
    
  <Exceptions>
    tuf.FormatError, if 'filepath' is improperly formatted.

  <Side Effects>

  <Returns>
    An RSA key object conformant to 'tuf.formats.RSAKEY_SCHEMA'.
  """

  # Does 'filepath' have the correct format?
  # Raise 'tuf.FormatError' if there is a mismatch.
  tuf.formats.PATH_SCHEMA.check_match(filepath)

  with open(filepath, 'r+b') as file_object:
    rsa_pubkey_pem = file_object.read()

  rsakey_dict = tuf.keys.format_rsakey_from_pem(rsa_pubkey_pem)

  return rsakey_dict





def expiration_datetime_utc(input_datetime_utc):
  """
  <Purpose>
    TODO: return 'input_datetime_utc' in ISO 8601 format.

  <Arguments>
    input_datetime_utc:

  <Exceptions>
    tuf.FormatError, if 'input_datetime_utc' is invalid. 

  <Side Effects>
    None.

  <Returns>
  """
  if not tuf.formats.DATETIME_SCHEMA.matches(input_datetime_utc):
    message = 'The datetime argument must be in "YYYY-MM-DD HH:MM:SS" format.'
    raise tuf.FormatError(message)
  try:
    unix_timestamp = tuf.formats.parse_time(input_datetime_utc+' UTC')
  except (tuf.FormatError, ValueError), e:
    raise tuf.FormatError('Invalid date entered.')
  
  if unix_timestamp < time.time():
    message = 'The expiration date must occur after the current date.'
    raise tuf.FormatError(message)
  
  return input_datetime_utc+' UTC'




def get_metadata_filenames(metadata_directory=None):
  """
  <Purpose>
    Return a dictionary containing the filenames of the top-level roles.
    If 'metadata_directory' is set to 'metadata', the dictionary
    returned would contain:

    filenames = {'root': 'metadata/root.txt',
                 'targets': 'metadata/targets.txt',
                 'release': 'metadata/release.txt',
                 'timestamp': 'metadata/timestamp.txt'}

    If the metadata directory is not set by the caller, the current
    directory is used.

  <Arguments>
    metadata_directory:
      The directory containing the metadata files.

  <Exceptions>
    tuf.FormatError, if 'metadata_directory' is improperly formatted.

  <Side Effects>
    None.

  <Returns>
    A dictionary containing the expected filenames of the top-level
    metadata files, such as 'root.txt' and 'release.txt'.
  """

  if metadata_directory is None:
    metadata_directory = '.'

  # Does 'metadata_directory' have the correct format?
  # Raise 'tuf.FormatError' if there is a mismatch. 
  tuf.formats.PATH_SCHEMA.check_match(metadata_directory)

  filenames = {}
  filenames[ROOT_FILENAME] = \
    os.path.join(metadata_directory, ROOT_FILENAME)
  
  filenames[TARGETS_FILENAME] = \
    os.path.join(metadata_directory, TARGETS_FILENAME)
  
  filenames[RELEASE_FILENAME] = \
    os.path.join(metadata_directory, RELEASE_FILENAME)
  
  filenames[TIMESTAMP_FILENAME] = \
    os.path.join(metadata_directory, TIMESTAMP_FILENAME)

  return filenames





def get_metadata_file_info(filename):
  """
  <Purpose>
    Retrieve the file information for 'filename'.  The object returned
    conforms to 'tuf.formats.FILEINFO_SCHEMA'.  The information
    generated for 'filename' is stored in metadata files like 'targets.txt'.
    The fileinfo object returned has the form:
    fileinfo = {'length': 1024,
                'hashes': {'sha256': 1233dfba312, ...},
                'custom': {...}}

  <Arguments>
    filename:
      The metadata file whose file information is needed.

  <Exceptions>
    tuf.FormatError, if 'filename' is improperly formatted.

    tuf.Error, if 'filename' doesn't exist.

  <Side Effects>
    The file is opened and information about the file is generated,
    such as file size and its hash.

  <Returns>
    A dictionary conformant to 'tuf.formats.FILEINFO_SCHEMA'.  This
    dictionary contains the length, hashes, and custom data about
    the 'filename' metadata file.
  """

  # Does 'filename' have the correct format?
  # Raise 'tuf.FormatError' if there is a mismatch.
  tuf.formats.PATH_SCHEMA.check_match(filename)

  if not os.path.isfile(filename):
    message = repr(filename)+' is not a file.'
    raise tuf.Error(message)
  
  # Note: 'filehashes' is a dictionary of the form
  # {'sha256': 1233dfba312, ...}.  'custom' is an optional
  # dictionary that a client might define to include additional
  # file information, such as the file's author, version/revision
  # numbers, etc.
  filesize, filehashes = tuf.util.get_file_details(filename)
  custom = None

  return tuf.formats.make_fileinfo(filesize, filehashes, custom)





def generate_root_metadata(version, expiration_date):
  """
  <Purpose>
    Create the root metadata.  'tuf.roledb.py' and 'tuf.keydb.py' are read and
    the information returned by these modules are used to generate the root
    metadata object.

  <Arguments>
    version:
      The metadata version number.  Clients use the version number to
      determine if the downloaded version is newer than the one currently
      trusted.
    
    expiration_date:

  <Exceptions>
    tuf.FormatError, if the generated root metadata object could not
    be generated with the correct format.

    tuf.Error, if an error is encountered while generating the root
    metadata object.
  
  <Side Effects>
    The contents of 'tuf.keydb.py' and 'tuf.roledb.py' are read.

  <Returns>
    A root metadata object, conformant to 'tuf.formats.ROOT_SCHEMA'.
  """

  # Do the arguments have the correct format?
  # Raise 'tuf.FormatError' if any of the arguments are improperly formatted.
  tuf.formats.METADATAVERSION_SCHEMA.check_match(version)
  tuf.formats.TIME_SCHEMA.check_match(expiration_date)

  # The role and key dictionaries to be saved in the root metadata object.
  roledict = {}
  keydict = {}

  # Extract the role, threshold, and keyid information from the config.
  # The necessary role metadata is generated from this information.
  for rolename in ['root', 'targets', 'release', 'timestamp']:
    
    # If a top-level role is missing from 'tuf.roledb.py', raise an exception.
    if not tuf.roledb.role_exists(rolename):
      raise tuf.Error(repr(rolename)+' not in "tuf.roledb".')
    
    keyids = []
    # Generate keys for the keyids listed by the role being processed.
    for keyid in tuf.roledb.get_role_keyids(rolename):
      key = tuf.keydb.get_key(keyid)

      # If 'key' is an RSA key, it would conform to 'tuf.formats.RSAKEY_SCHEMA',
      # and have the form:
      # {'keytype': 'rsa',
      #  'keyid': keyid,
      #  'keyval': {'public': '-----BEGIN RSA PUBLIC KEY----- ...',
      #             'private': '-----BEGIN RSA PRIVATE KEY----- ...'}}
      keyid = key['keyid']
      if keyid not in keydict:
        
        # This appears to be a new keyid.  Let's generate the key for it.
        if key['keytype'] in ['rsa', 'ed25519']:
          keytype = key['keytype']
          keyval = key['keyval']
          keydict[keyid] = \
            tuf.keys.format_keyval_to_metadata(keytype, keyval)
        
        # This is not a recognized key.  Raise an exception.
        else:
          raise tuf.Error('Unsupported keytype: '+keyid)
      
      # Do we have a duplicate?
      if keyid in keyids:
        raise tuf.Error('Same keyid listed twice: '+keyid)
      
      # Add the loaded keyid for the role being processed.
      keyids.append(keyid)
    
    # Generate and store the role data belonging to the processed role.
    role_threshold = tuf.roledb.get_role_threshold(rolename)
    role_metadata = tuf.formats.make_role_metadata(keyids, role_threshold)
    roledict[rolename] = role_metadata

  # Generate the root metadata object.
  root_metadata = tuf.formats.RootFile.make_metadata(version, expiration_date,
                                                     keydict, roledict)

  return root_metadata 





def generate_targets_metadata(targets_directory, target_files, version,
                              expiration_date, delegations=None):
  """
  <Purpose>
    Generate the targets metadata object. The targets must exist at the same
    path they should on the repo.  'target_files' is a list of targets. We're
    not worrying about custom metadata at the moment. It is allowed to not
    provide keys.

  <Arguments>
    targets_directory:
      The directory (absolute path) containing the target files and directories.

    target_files:
      The target files tracked by 'targets.txt'.  'target_files' is a list of
      paths/directories of target files that are relative to the targets
      directory (e.g., ['file1.txt', 'Django/module.py']).  If the target files
      are saved in
      the root folder 'targets' on the repository, then 'targets' must be
      included in the target paths.  The repository does not have to name
      this folder 'targets'.

    version:
      The metadata version number.  Clients use the version number to
      determine if the downloaded version is newer than the one currently
      trusted.

    expiration_date:
      The expiration date, in UTC, of the metadata file.
      Conformant to 'tuf.formats.TIME_SCHEMA'.

    delegations:
      
  
  <Exceptions>
    tuf.FormatError, if an error occurred trying to generate the targets
    metadata object.

    tuf.Error, if any of the target files could not be read. 

  <Side Effects>
    The target files are read and file information generated about them.

  <Returns>
    A targets metadata object, conformant to 'tuf.formats.TARGETS_SCHEMA'.
  """

  # Do the arguments have the correct format.
  # Raise 'tuf.FormatError' if there is a mismatch.
  tuf.formats.PATH_SCHEMA.check_match(targets_directory)
  tuf.formats.PATHS_SCHEMA.check_match(target_files)
  tuf.formats.METADATAVERSION_SCHEMA.check_match(version)
  tuf.formats.TIME_SCHEMA.check_match(expiration_date)

  if delegations is not None:
    tuf.formats.DELEGATIONS_SCHEMA.check_match(delegations)
    
  filedict = {}
  targets_directory = _check_directory(targets_directory)

  # Generate the file info for all the target files listed in 'target_files'.
  for target in target_files:
    
    # Strip 'targets/' from from 'target' and keep the rest (e.g.,
    # 'targets/more_targets/somefile.txt' -> 'more_targets/somefile.txt'
    #relative_targetpath = os.path.sep.join(target.split(os.path.sep)[1:])
    relative_targetpath = target
    target_path = os.path.join(targets_directory, target)
    
    if not os.path.exists(target_path):
      message = repr(target_path)+' cannot be read.  Unable to generate '+ \
        'targets metadata.'
      raise tuf.Error(message)
    
    filedict[relative_targetpath] = get_metadata_file_info(target_path)

  # Generate the targets metadata object.
  targets_metadata = tuf.formats.TargetsFile.make_metadata(version,
                                                           expiration_date,
                                                           filedict,
                                                           delegations)

  return targets_metadata





def generate_release_metadata(metadata_directory, version, expiration_date):
  """
  <Purpose>
    Create the release metadata.  The minimum metadata must exist
    (i.e., 'root.txt' and 'targets.txt'). This will also look through
    the 'targets/' directory in 'metadata_directory' and the resulting
    release file will list all the delegated roles.

  <Arguments>
    metadata_directory:
      The directory containing the 'root.txt' and 'targets.txt' metadata
      files.
    
    version:
      The metadata version number.  Clients use the version number to
      determine if the downloaded version is newer than the one currently
      trusted.

    expiration_date:
      The expiration date, in UTC, of the metadata file.
      Conformant to 'tuf.formats.TIME_SCHEMA'.

  <Exceptions>
    tuf.FormatError, if 'metadata_directory' is improperly formatted.

    tuf.Error, if an error occurred trying to generate the release metadata
    object.

  <Side Effects>
    The 'root.txt' and 'targets.txt' files are read.

  <Returns>
    The release metadata object, conformant to 'tuf.formats.RELEASE_SCHEMA'.
  """

  # Do the arguments have the correct format?
  # This check ensures arguments have the appropriate number of objects and 
  # object types, and that all dict keys are properly named.
  # Raise 'tuf.FormatError' if the check fails.
  tuf.formats.PATH_SCHEMA.check_match(metadata_directory)
  tuf.formats.METADATAVERSION_SCHEMA.check_match(version)
  tuf.formats.TIME_SCHEMA.check_match(expiration_date)

  metadata_directory = _check_directory(metadata_directory)

  # Retrieve the full filepath of the root and targets metadata file.
  root_filename = os.path.join(metadata_directory, ROOT_FILENAME)
  targets_filename = os.path.join(metadata_directory, TARGETS_FILENAME)

  # Retrieve the fileinfo of 'root.txt' and 'targets.txt'.  This file
  # information includes data such as file length, hashes of the file, etc.
  filedict = {}
  filedict[ROOT_FILENAME] = get_metadata_file_info(root_filename)
  filedict[TARGETS_FILENAME] = get_metadata_file_info(targets_filename)

  # Add compressed versions of the 'targets.txt' and 'root.txt' metadata,
  # if they exist.
  for extension in SUPPORTED_COMPRESSION_EXTENSIONS:
    compressed_root_filename = root_filename+extension
    compressed_targets_filename = targets_filename+extension
    
    # If the compressed versions of the root and targets metadata is found,
    # add their file attributes to 'filedict'.
    if os.path.exists(compressed_root_filename):
      filedict[ROOT_FILENAME+extension] = \
        get_metadata_file_info(compressed_root_filename)
    if os.path.exists(compressed_targets_filename): 
      filedict[TARGETS_FILENAME+extension] = \
        get_metadata_file_info(compressed_targets_filename)

  # Walk the 'targets/' directory and generate the fileinfo of all the role
  # files found.  This information is stored in the 'meta' field of the release
  # metadata object.
  targets_metadata = os.path.join(metadata_directory, 'targets')
  if os.path.exists(targets_metadata) and os.path.isdir(targets_metadata):
    for directory_path, junk_directories, files in os.walk(targets_metadata):
      
      # 'files' here is a list of file names.
      for basename in files:
        metadata_path = os.path.join(directory_path, basename)
        metadata_name = \
          metadata_path[len(metadata_directory):].lstrip(os.path.sep)
        
        # All delegated roles are added to the release file, including
        # compressed versions.
        for metadata_extension in METADATA_EXTENSIONS: 
          if metadata_name.endswith(metadata_extension):
            rolename = metadata_name[:-len(metadata_extension)]
            
            # Obsolete role files may still be found.  Ensure only roles loaded
            # in the roledb are included in the release metadata.
            if tuf.roledb.role_exists(rolename):
              filedict[metadata_name] = get_metadata_file_info(metadata_path)

  # Generate the release metadata object.
  release_metadata = tuf.formats.ReleaseFile.make_metadata(version,
                                                           expiration_date,
                                                           filedict)

  return release_metadata





def generate_timestamp_metadata(release_filename, version,
                                expiration_date, compressions=()):
  """
  <Purpose>
    Generate the timestamp metadata object.  The 'release.txt' file must exist.

  <Arguments>
    release_filename:
      The required filename of the release metadata file.
    
    version:
      The timestamp's version number.  Clients use the version number to
      determine if the downloaded version is newer than the one currently
      trusted.

    expiration_date:
      The expiration date, in UTC, of the metadata file, conformant to
      'tuf.formats.TIME_SCHEMA'.

    compressions:
      Compression extensions (e.g., 'gz').  If 'release.txt' is also saved in
      compressed form, these compression extensions should be stored in
      'compressions' so the compressed timestamp files can be added to the
      timestamp metadata object.

  <Exceptions>
    tuf.FormatError, if the generated timestamp metadata object cannot be
    formatted correctly, or one of the arguments is improperly formatted.

  <Side Effects>
    None.

  <Returns>
    A timestamp metadata object, conformant to 'tuf.formats.TIMESTAMP_SCHEMA'.
  """
  
  # Do the arguments have the correct format?
  # This check ensures arguments have the appropriate number of objects and 
  # object types, and that all dict keys are properly named.
  # Raise 'tuf.FormatError' if the check fails.
  tuf.formats.PATH_SCHEMA.check_match(release_filename)
  tuf.formats.METADATAVERSION_SCHEMA.check_match(version)
  tuf.formats.TIME_SCHEMA.check_match(expiration_date)
  tuf.formats.COMPRESSIONS_SCHEMA.check_match(compressions)

  # Retrieve the fileinfo of the release metadata file.
  # This file information contains hashes, file length, custom data, etc.
  fileinfo = {}
  fileinfo[RELEASE_FILENAME] = get_metadata_file_info(release_filename)

  # Save the fileinfo of the compressed versions of 'timestamp.txt'
  # in 'fileinfo'.  Log the files included in 'fileinfo'.
  for file_extension in compressions:
    
    compressed_filename = release_filename + '.' + file_extension
    try:
      compressed_fileinfo = get_metadata_file_info(compressed_filename)
    
    except:
      logger.warn('Cannot get fileinfo about '+str(compressed_filename))
    
    else:
      logger.info('Including fileinfo about '+str(compressed_filename))
      fileinfo[RELEASE_FILENAME+'.' + file_extension] = compressed_fileinfo

  # Generate the timestamp metadata object.
  timestamp_metadata = tuf.formats.TimestampFile.make_metadata(version,
                                                               expiration_date,
                                                               fileinfo)

  return timestamp_metadata





def sign_metadata(metadata_object, keyids, filename):
  """
  <Purpose>
    Sign a metadata object. If any of the keyids have already signed the file,
    the old signature is replaced.  The keys in 'keyids' must already be
    loaded in 'tuf.keydb'.

  <Arguments>
    metadata_object:
      The metadata object to sign.  For example, 'metadata' might correspond to
      'tuf.formats.ROOT_SCHEMA' or 'tuf.formats.TARGETS_SCHEMA'.

    keyids:
      The keyids list of the signing keys.

    filename:
      The intended filename of the signed metadata object.
      For example, 'root.txt' or 'targets.txt'.  This function
      does NOT save the signed metadata to this filename.

  <Exceptions>
    tuf.FormatError, if a valid 'signable' object could not be generated or
    the arguments are improperly formatted.

    tuf.Error, if an invalid keytype was found in the keystore. 
  
  <Side Effects>
    None.

  <Returns>
    A signable object conformant to 'tuf.formats.SIGNABLE_SCHEMA'.
  """

  # Do the arguments have the correct format?
  # This check ensures arguments have the appropriate number of objects and 
  # object types, and that all dict keys are properly named.
  # Raise 'tuf.FormatError' if the check fails.
  tuf.formats.ANYROLE_SCHEMA.check_match(metadata_object)  
  tuf.formats.KEYIDS_SCHEMA.check_match(keyids)
  tuf.formats.PATH_SCHEMA.check_match(filename)

  # Make sure the metadata is in 'signable' format.  That is,
  # it contains a 'signatures' field containing the result
  # of signing the 'signed' field of 'metadata' with each
  # keyid of 'keyids'.
  signable = tuf.formats.make_signable(metadata_object)

  # Sign the metadata with each keyid in 'keyids'.
  for keyid in keyids:
    
    # Load the signing key.
    key = tuf.keydb.get_key(keyid)
    logger.info('Signing '+repr(filename)+' with '+key['keyid'])

    # Create a new signature list.  If 'keyid' is encountered,
    # do not add it to new list.
    signatures = []
    for signature in signable['signatures']:
      if not keyid == signature['keyid']:
        signatures.append(signature)
    signable['signatures'] = signatures

    # Generate the signature using the appropriate signing method.
    if key['keytype'] == 'rsa':
      if len(key['keyval']['private']):
        signed = signable['signed']
        signature = tuf.sig.generate_rsa_signature(signed, key)
        signable['signatures'].append(signature)
      else:
        logger.warn('Private key unset.  Skipping: '+repr(keyid))
    
    else:
      raise tuf.Error('The keydb contains a key with an invalid key type.')

  # Raise 'tuf.FormatError' if the resulting 'signable' is not formatted
  # correctly.
  tuf.formats.check_signable_object_format(signable)

  return signable





def write_metadata_file(metadata, filename, compression=''):
  """
  <Purpose>
    Write the 'metadata' signable object to 'filename', and the compressed
    version of the metadata file if 'compression' is set.

  <Arguments>
    metadata:
      The object that will be saved to 'filename', conformant to
      'tuf.formats.SIGNABLE_SCHEMA'.

    filename:
      The filename of the metadata to be written (e.g., 'root.txt').
      If 'compression' is set, the compressions extention is appended to
      'filename'.

    compression:
      Specify the algorithm, as a string, to compress the file; otherwise, the
      file will be left uncompressed. Available options are 'gz' (gzip).

  <Exceptions>
    tuf.FormatError, if the arguments are improperly formatted.

    tuf.Error, if the directory of 'filename' does not exist.

    Any other runtime (e.g., IO) exception.

  <Side Effects>
    The 'filename' (or the compressed filename) file is created or overwritten
    if it exists.

  <Returns>
    The file path of the written metadata.
  """

  # Do the arguments have the correct format?
  # This check ensures arguments have the appropriate number of objects and 
  # object types, and that all dict keys are properly named.
  # Raise 'tuf.FormatError' if the check fails.
  tuf.formats.SIGNABLE_SCHEMA.check_match(metadata)
  tuf.formats.PATH_SCHEMA.check_match(filename)
  tuf.formats.COMPRESSION_SCHEMA.check_match(compression)

  # Verify the directory of 'filename' and convert 'filename' to its absolute
  # path.
  _check_directory(os.path.dirname(filename))
  filename = os.path.abspath(filename)

  file_object = None
  
  # We may modify the filename, depending on the compression algorithm, so we
  # store it separately.
  filename_with_compression = filename

  # Take care of compression by opening the appropriate file object and updating
  # 'filename_with_compression', if necessary.
  if not len(compression):
    logger.info('No compression for '+str(filename))
    file_object = open(filename_with_compression, 'w')
  
  elif compression == 'gz':
    logger.info('gzip compression for '+str(filename))
    filename_with_compression += '.gz'
    file_object = gzip.open(filename_with_compression, 'w')
  
  else:
    raise tuf.FormatError('Unknown compression algorithm: '+str(compression))

  try:
    tuf.formats.PATH_SCHEMA.check_match(filename_with_compression)
    logger.info('Writing to '+str(filename_with_compression))

    # The metadata object is saved to 'filename_with_compression'.  The keys
    # of the objects are sorted and indentation is used.
    json.dump(metadata, file_object, indent=1, sort_keys=True)

    file_object.write('\n')
  except:
    # Raise any runtime exception.
    raise
  
  else:
    # Otherwise, return the written filename if there are no exceptions.
    return filename_with_compression
  
  finally:
    # Always close the file.
    file_object.close()





def write_delegated_metadata_file(repository_directory, targets_directory,
                                  rolename, roleinfo, write_partial=False)
  """
  <Purpose>
    Write the delegated targets metadata, signed by the corresponding keys
    of 'keyids'.  The generated metadata file is saved to the metadata
    sub-directory of 'repository_directory'.  The generated target metadata
    will reference the paths in 'list_of_targets'.

  <Arguments>
    repository_directory:
      The path of the repository directory containing all the metadata and
      target files.

    targets_directory:
      The path of the directory containing the target files of the repository.
    
    rolename:
      The delegated role's full rolename (e.g., 'targets/unclaimed/django').

    write_partial:
      A boolean indicating if the written metadata is allowed to contain an
      invalid threshold of signatures.

  <Exceptions>
    tuf.FormatError, if any of the arguments are improperly formatted.

    tuf.UnsignedMetadataError, if a targets metadata file cannot be generated
    with a valid threshold of signatures.

  <Side Effects>
    The targets metadata object is written to a file.

  <Returns>
    None. 
  """

  # Do the arguments have the correct format?
  # This check ensures arguments have the appropriate number of objects and 
  # object types, and that all dict keys are properly named.
  # Raise 'tuf.FormatError' if the check fails.
  tuf.formats.PATH_SCHEMA.check_match(repository_directory)
  tuf.formats.PATH_SCHEMA.check_match(targets_directory)
  tuf.formats.ROLENAME_SCHEMA.check_match(rolename)
  tuf.formats.ROLEDB_SCHEMA.check_match(roleinfo) 
  tuf.formats.BOOLEAN_SCHEMA.check_match(write_partial)
  
  # The metadata version number.  Clients use the version number to determine
  # if the downloaded version is newer than the one currently trusted.
  version = roleinfo['version']
  
  # The expiration date, in UTC, of the metadata file, conformant to
  # 'tuf.formats.TIME_SCHEMA'.
  expiration = roleinfo['expires']
  
  # The corresponding keyids of the signing keys that generate the signatures
  # of the delegated metadata file.
  keyids = roleinfo['signing_keyids']
  
  # The target filepaths of the delegated role.  The paths are not verified to
  # live under the targets directory of the repository, so the caller is
  # responsible for ensuring valid target file locations.
  list_of_targets = roleinfo['paths']
  
  # The delegations of 'rolename', conformant to
  # 'tuf.formats.DELEGATIONS_SCHEMA'.
  delegations = roleinfo['delegations']
  
  # A list of signature objects to append to the generated metadata object.
  # These signatures may have been previously generated and loaded with
  # load_repository().  Conformant to 'tuf.formats.SIGNATURES_SCHEMA'.
  signatures = roleinfo['signatures']
  
  # A list of strings (e.g., 'gz') designating compression algorithms
  # to use when writing the metadata file, in addition to the uncompressed
  # version.  Conformant to 'tuf.formats.COMPRESSIONS_SCHEMA'.
  compressions = roleinfo['compressions']
 

  # Check if 'repository_directory' exists and convert it to its normalized
  # absolutized path.  Delegated metadata is written to the metadata 
  # sub-directory of 'repository_directory.
  repository_directory = _check_directory(repository_directory)
  metadata_directory = os.path.join(repository_directory,
                                    METADATA_STAGED_DIRECTORY_NAME)

  # Create the delegated metadata object.  Delegated roles are of type
  # 'tuf.formats.TARGETS_SCHEMA', same as the top-level Targets role.
  metadata_object = generate_targets_metadata(targets_directory,
                                              list_of_targets, version,
                                              expiration, delegations)

  # Delegated metadata is written to its respective directory on the
  # repository.  For example, the role 'targets/unclaimed/django' is written
  # to '{repository_directory}/metadata/targets/unlaimed/django.txt'.
  # The 'targets' directory above refers to the top-level 'targets' role,
  # which is the root parent of all targets roles.
  metadata_filepath = os.path.join(metadata_directory, rolename+'.txt')
  
  # Ensure the parent directories of 'metadata_filepath' exist, otherwise an IO
  # exception is raised if 'metadata_filepath' is written to a sub-directory.
  tuf.util.ensure_parent_dir(metadata_filepath)

  # Sign 'metadata_object' by generating signatures and storing them in the
  # 'signatures' dict key of the signable object.  The keys of 'keyids' are
  # used.
  signable = sign_metadata(metadata_object, keyids, metadata_filepath)
 
  # Add signatures that may have been loaded with load_repository(). 
  for signature in signatures:
    signable['signatures'].append(signature)
 
  # Write the metadata file, including any compressed versions, only if a
  # threshold of signatures is present.  If write_partial is True, write the
  # metadata if an insufficient threshold of signatures is present.  Writing
  # partial metadata is necessary for metadata that must be independently
  # signed.
  if tuf.sig.verify(signable, rolename) or write_partial:
    if not write_partial:
      
      # If a non-partial version is written, ensure any signatures that may
      # have been added with load_repository(), and now invalid, are discarded.
      _remove_invalid_and_duplicate_signatures(signable)
    for compression in compressions:
      write_metadata_file(signable, metadata_filepath, compression)
  
  else:
    message = 'Not enough signatures for: '+repr(metadata_filepath)
    raise tuf.UnsignedMetadataError(message)





def create_tuf_client_directory(repository_directory, client_directory):
  """
  <Purpose>
    Create a client directory structure that the 'tuf.interposition' package
    and 'tuf.client.updater' module expect of clients.  Metadata files
    downloaded from a remote TUF repository are saved to 'client_directory'.
    The Root file must initially exist before an update request can be
    satisfied.  create_tuf_client_directory() ensures the minimum metadata
    is copied and that required directories ('previous' and 'current') are
    created in 'client_directory'.  Software updaters integrating TUF may
    use the client directory created as an initial copy of the repository's
    metadadata.

  <Arguments>
    repository_directory:
      The path of the root repository directory.  The 'metadata' and 'targets'
      sub-directories should be available in 'repository_directory'.  The
      metadata files of 'repository_directory' are copied to 'client_directory'.

    client_directory:
      The path of the root client directory.  The 'current' and 'previous'
      sub-directies are created and will store the metadata files copied
      from 'repository_directory'.  'client_directory' will store metadata
      and target files downloaded from a TUF repository.
  
  <Exceptions>
    tuf.FormatError, if the arguments are improperly formatted.

    tuf.RepositoryError, if the metadata directory in 'client_directory'
    already exists.

  <Side Effects>
    Copies metadata files and directories from 'repository_directory' to
    'client_directory'.  Parent directories are created if they do not exist.

  <Returns>
    None.
  """
  
  # Do the arguments have the correct format?
  # This check ensures arguments have the appropriate number of objects and 
  # object types, and that all dict keys are properly named.
  # Raise 'tuf.FormatError' if the check fails.
  tuf.formats.PATH_SCHEMA.check_match(repository_directory)
  tuf.formats.PATH_SCHEMA.check_match(client_directory)

  # Set the absolute path of the Repository's metadata directory.  The metadata
  # directory should be the one served by the Live repository.  At a minimum,
  # the repository's root file must be copied.
  repository_directory = os.path.abspath(repository_directory)
  metadata_directory = os.path.join(repository_directory,
                                    METADATA_DIRECTORY_NAME)

  # Set the client's metadata directory, which will store the metadata copied
  # from the repository directory set above.
  client_directory = os.path.abspath(client_directory)
  client_metadata_directory = os.path.join(client_directory,
                                           METADATA_DIRECTORY_NAME)
 
  # If the client's metadata directory does not already exist, create it and
  # any of its parent directories, otherwise raise an exception.  An exception
  # is raised to avoid accidently overwritting previous metadata.
  try:
    os.makedirs(client_metadata_directory)
  except OSError, e:
    if e.errno == errno.EEXIST:
      message = 'Cannot create a fresh client metadata directory: '+ \
        repr(client_metadata_directory)+'.  Already exists.'
      raise tuf.RepositoryError(message)
    else:
      raise

  # Move all  metadata to the client's 'current' and 'previous' directories.
  # The root metadata file MUST exist in '{client_metadata_directory}/current'.
  # 'tuf.interposition' and 'tuf.client.updater.py' expect the 'current' and
  # 'previous' directories to exist under 'metadata'.
  client_current = os.path.join(client_metadata_directory, 'current')
  client_previous = os.path.join(client_metadata_directory, 'previous')
  shutil.copytree(metadata_directory, client_current)
  shutil.copytree(metadata_directory, client_previous)



if __name__ == '__main__':
  # The interactive sessions of the documentation strings can
  # be tested by running libtuf.py as a standalone module.
  # python libtuf.py.
  import doctest
  doctest.testmod()<|MERGE_RESOLUTION|>--- conflicted
+++ resolved
@@ -2031,13 +2031,9 @@
         tuf.roledb.update_roleinfo(metadata_name, roleinfo)
 
         new_targets_object = Targets(targets_directory, metadata_name, roleinfo)
-<<<<<<< HEAD
         targets_object = \
           targets_objects[tuf.roledb.get_parent_rolename(metadata_name)]
-=======
         targets_objects[metadata_name] = new_targets_object
-        targets_object = targets_objects[tuf.roledb.get_parent_rolename(metadata_name)]
->>>>>>> 3459b6b1
         targets_object.__setattr__(os.path.basename(metadata_name),
                                    new_targets_object)
 
